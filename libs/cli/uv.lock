version = 1
revision = 2
requires-python = ">=3.9"
resolution-markers = [
    "python_full_version >= '3.11'",
    "python_full_version == '3.10.*'",
    "python_full_version < '3.10'",
]

[[package]]
name = "annotated-types"
version = "0.7.0"
source = { registry = "https://pypi.org/simple" }
sdist = { url = "https://files.pythonhosted.org/packages/ee/67/531ea369ba64dcff5ec9c3402f9f51bf748cec26dde048a2f973a4eea7f5/annotated_types-0.7.0.tar.gz", hash = "sha256:aff07c09a53a08bc8cfccb9c85b05f1aa9a2a6f23728d790723543408344ce89", size = 16081, upload-time = "2024-05-20T21:33:25.928Z" }
wheels = [
    { url = "https://files.pythonhosted.org/packages/78/b6/6307fbef88d9b5ee7421e68d78a9f162e0da4900bc5f5793f6d3d0e34fb8/annotated_types-0.7.0-py3-none-any.whl", hash = "sha256:1f02e8b43a8fbbc3f3e0d4f0f4bfc8131bcb4eebe8849b8e5c773f3a1c582a53", size = 13643, upload-time = "2024-05-20T21:33:24.1Z" },
]

[[package]]
name = "anyio"
version = "4.9.0"
source = { registry = "https://pypi.org/simple" }
dependencies = [
    { name = "idna", marker = "python_full_version >= '3.11'" },
    { name = "sniffio", marker = "python_full_version >= '3.11'" },
    { name = "typing-extensions", marker = "python_full_version >= '3.11' and python_full_version < '3.13'" },
]
sdist = { url = "https://files.pythonhosted.org/packages/95/7d/4c1bd541d4dffa1b52bd83fb8527089e097a106fc90b467a7313b105f840/anyio-4.9.0.tar.gz", hash = "sha256:673c0c244e15788651a4ff38710fea9675823028a6f08a5eda409e0c9840a028", size = 190949, upload-time = "2025-03-17T00:02:54.77Z" }
wheels = [
    { url = "https://files.pythonhosted.org/packages/a1/ee/48ca1a7c89ffec8b6a0c5d02b89c305671d5ffd8d3c94acf8b8c408575bb/anyio-4.9.0-py3-none-any.whl", hash = "sha256:9f76d541cad6e36af7beb62e978876f3b41e3e04f2c1fbf0884604c0a9c4d93c", size = 100916, upload-time = "2025-03-17T00:02:52.713Z" },
]

[[package]]
name = "blockbuster"
version = "1.5.24"
source = { registry = "https://pypi.org/simple" }
dependencies = [
    { name = "forbiddenfruit", marker = "python_full_version >= '3.11' and implementation_name == 'cpython'" },
]
sdist = { url = "https://files.pythonhosted.org/packages/35/c8/1e456a043179f2aef10bcaafea79f6d06c0ac45cc994767a54f680509f3b/blockbuster-1.5.24.tar.gz", hash = "sha256:97645775761a5d425666ec0bc99629b65c7eccdc2f770d2439850682567af4ec", size = 51245, upload-time = "2025-03-18T10:12:06.398Z" }
wheels = [
    { url = "https://files.pythonhosted.org/packages/a7/c8/57a4c80e5abec29fa9406307a5277527f21210bfc6c2c61c3d8ded36c09b/blockbuster-1.5.24-py3-none-any.whl", hash = "sha256:e703497b55bc72af09d60d1cd746c2f3ba7ce0c446fa256be6ccda5e7d403520", size = 13214, upload-time = "2025-03-18T10:12:04.802Z" },
]

[[package]]
name = "certifi"
version = "2025.6.15"
source = { registry = "https://pypi.org/simple" }
sdist = { url = "https://files.pythonhosted.org/packages/73/f7/f14b46d4bcd21092d7d3ccef689615220d8a08fb25e564b65d20738e672e/certifi-2025.6.15.tar.gz", hash = "sha256:d747aa5a8b9bbbb1bb8c22bb13e22bd1f18e9796defa16bab421f7f7a317323b", size = 158753, upload-time = "2025-06-15T02:45:51.329Z" }
wheels = [
    { url = "https://files.pythonhosted.org/packages/84/ae/320161bd181fc06471eed047ecce67b693fd7515b16d495d8932db763426/certifi-2025.6.15-py3-none-any.whl", hash = "sha256:2e0c7ce7cb5d8f8634ca55d2ba7e6ec2689a2fd6537d8dec1296a477a4910057", size = 157650, upload-time = "2025-06-15T02:45:49.977Z" },
]

[[package]]
name = "cffi"
version = "1.17.1"
source = { registry = "https://pypi.org/simple" }
dependencies = [
    { name = "pycparser", marker = "python_full_version >= '3.11'" },
]
sdist = { url = "https://files.pythonhosted.org/packages/fc/97/c783634659c2920c3fc70419e3af40972dbaf758daa229a7d6ea6135c90d/cffi-1.17.1.tar.gz", hash = "sha256:1c39c6016c32bc48dd54561950ebd6836e1670f2ae46128f67cf49e789c52824", size = 516621, upload-time = "2024-09-04T20:45:21.852Z" }
wheels = [
    { url = "https://files.pythonhosted.org/packages/90/07/f44ca684db4e4f08a3fdc6eeb9a0d15dc6883efc7b8c90357fdbf74e186c/cffi-1.17.1-cp310-cp310-macosx_10_9_x86_64.whl", hash = "sha256:df8b1c11f177bc2313ec4b2d46baec87a5f3e71fc8b45dab2ee7cae86d9aba14", size = 182191, upload-time = "2024-09-04T20:43:30.027Z" },
    { url = "https://files.pythonhosted.org/packages/08/fd/cc2fedbd887223f9f5d170c96e57cbf655df9831a6546c1727ae13fa977a/cffi-1.17.1-cp310-cp310-macosx_11_0_arm64.whl", hash = "sha256:8f2cdc858323644ab277e9bb925ad72ae0e67f69e804f4898c070998d50b1a67", size = 178592, upload-time = "2024-09-04T20:43:32.108Z" },
    { url = "https://files.pythonhosted.org/packages/de/cc/4635c320081c78d6ffc2cab0a76025b691a91204f4aa317d568ff9280a2d/cffi-1.17.1-cp310-cp310-manylinux_2_12_i686.manylinux2010_i686.manylinux_2_17_i686.manylinux2014_i686.whl", hash = "sha256:edae79245293e15384b51f88b00613ba9f7198016a5948b5dddf4917d4d26382", size = 426024, upload-time = "2024-09-04T20:43:34.186Z" },
    { url = "https://files.pythonhosted.org/packages/b6/7b/3b2b250f3aab91abe5f8a51ada1b717935fdaec53f790ad4100fe2ec64d1/cffi-1.17.1-cp310-cp310-manylinux_2_17_aarch64.manylinux2014_aarch64.whl", hash = "sha256:45398b671ac6d70e67da8e4224a065cec6a93541bb7aebe1b198a61b58c7b702", size = 448188, upload-time = "2024-09-04T20:43:36.286Z" },
    { url = "https://files.pythonhosted.org/packages/d3/48/1b9283ebbf0ec065148d8de05d647a986c5f22586b18120020452fff8f5d/cffi-1.17.1-cp310-cp310-manylinux_2_17_ppc64le.manylinux2014_ppc64le.whl", hash = "sha256:ad9413ccdeda48c5afdae7e4fa2192157e991ff761e7ab8fdd8926f40b160cc3", size = 455571, upload-time = "2024-09-04T20:43:38.586Z" },
    { url = "https://files.pythonhosted.org/packages/40/87/3b8452525437b40f39ca7ff70276679772ee7e8b394934ff60e63b7b090c/cffi-1.17.1-cp310-cp310-manylinux_2_17_s390x.manylinux2014_s390x.whl", hash = "sha256:5da5719280082ac6bd9aa7becb3938dc9f9cbd57fac7d2871717b1feb0902ab6", size = 436687, upload-time = "2024-09-04T20:43:40.084Z" },
    { url = "https://files.pythonhosted.org/packages/8d/fb/4da72871d177d63649ac449aec2e8a29efe0274035880c7af59101ca2232/cffi-1.17.1-cp310-cp310-manylinux_2_17_x86_64.manylinux2014_x86_64.whl", hash = "sha256:2bb1a08b8008b281856e5971307cc386a8e9c5b625ac297e853d36da6efe9c17", size = 446211, upload-time = "2024-09-04T20:43:41.526Z" },
    { url = "https://files.pythonhosted.org/packages/ab/a0/62f00bcb411332106c02b663b26f3545a9ef136f80d5df746c05878f8c4b/cffi-1.17.1-cp310-cp310-musllinux_1_1_aarch64.whl", hash = "sha256:045d61c734659cc045141be4bae381a41d89b741f795af1dd018bfb532fd0df8", size = 461325, upload-time = "2024-09-04T20:43:43.117Z" },
    { url = "https://files.pythonhosted.org/packages/36/83/76127035ed2e7e27b0787604d99da630ac3123bfb02d8e80c633f218a11d/cffi-1.17.1-cp310-cp310-musllinux_1_1_i686.whl", hash = "sha256:6883e737d7d9e4899a8a695e00ec36bd4e5e4f18fabe0aca0efe0a4b44cdb13e", size = 438784, upload-time = "2024-09-04T20:43:45.256Z" },
    { url = "https://files.pythonhosted.org/packages/21/81/a6cd025db2f08ac88b901b745c163d884641909641f9b826e8cb87645942/cffi-1.17.1-cp310-cp310-musllinux_1_1_x86_64.whl", hash = "sha256:6b8b4a92e1c65048ff98cfe1f735ef8f1ceb72e3d5f0c25fdb12087a23da22be", size = 461564, upload-time = "2024-09-04T20:43:46.779Z" },
    { url = "https://files.pythonhosted.org/packages/f8/fe/4d41c2f200c4a457933dbd98d3cf4e911870877bd94d9656cc0fcb390681/cffi-1.17.1-cp310-cp310-win32.whl", hash = "sha256:c9c3d058ebabb74db66e431095118094d06abf53284d9c81f27300d0e0d8bc7c", size = 171804, upload-time = "2024-09-04T20:43:48.186Z" },
    { url = "https://files.pythonhosted.org/packages/d1/b6/0b0f5ab93b0df4acc49cae758c81fe4e5ef26c3ae2e10cc69249dfd8b3ab/cffi-1.17.1-cp310-cp310-win_amd64.whl", hash = "sha256:0f048dcf80db46f0098ccac01132761580d28e28bc0f78ae0d58048063317e15", size = 181299, upload-time = "2024-09-04T20:43:49.812Z" },
    { url = "https://files.pythonhosted.org/packages/6b/f4/927e3a8899e52a27fa57a48607ff7dc91a9ebe97399b357b85a0c7892e00/cffi-1.17.1-cp311-cp311-macosx_10_9_x86_64.whl", hash = "sha256:a45e3c6913c5b87b3ff120dcdc03f6131fa0065027d0ed7ee6190736a74cd401", size = 182264, upload-time = "2024-09-04T20:43:51.124Z" },
    { url = "https://files.pythonhosted.org/packages/6c/f5/6c3a8efe5f503175aaddcbea6ad0d2c96dad6f5abb205750d1b3df44ef29/cffi-1.17.1-cp311-cp311-macosx_11_0_arm64.whl", hash = "sha256:30c5e0cb5ae493c04c8b42916e52ca38079f1b235c2f8ae5f4527b963c401caf", size = 178651, upload-time = "2024-09-04T20:43:52.872Z" },
    { url = "https://files.pythonhosted.org/packages/94/dd/a3f0118e688d1b1a57553da23b16bdade96d2f9bcda4d32e7d2838047ff7/cffi-1.17.1-cp311-cp311-manylinux_2_12_i686.manylinux2010_i686.manylinux_2_17_i686.manylinux2014_i686.whl", hash = "sha256:f75c7ab1f9e4aca5414ed4d8e5c0e303a34f4421f8a0d47a4d019ceff0ab6af4", size = 445259, upload-time = "2024-09-04T20:43:56.123Z" },
    { url = "https://files.pythonhosted.org/packages/2e/ea/70ce63780f096e16ce8588efe039d3c4f91deb1dc01e9c73a287939c79a6/cffi-1.17.1-cp311-cp311-manylinux_2_17_aarch64.manylinux2014_aarch64.whl", hash = "sha256:a1ed2dd2972641495a3ec98445e09766f077aee98a1c896dcb4ad0d303628e41", size = 469200, upload-time = "2024-09-04T20:43:57.891Z" },
    { url = "https://files.pythonhosted.org/packages/1c/a0/a4fa9f4f781bda074c3ddd57a572b060fa0df7655d2a4247bbe277200146/cffi-1.17.1-cp311-cp311-manylinux_2_17_ppc64le.manylinux2014_ppc64le.whl", hash = "sha256:46bf43160c1a35f7ec506d254e5c890f3c03648a4dbac12d624e4490a7046cd1", size = 477235, upload-time = "2024-09-04T20:44:00.18Z" },
    { url = "https://files.pythonhosted.org/packages/62/12/ce8710b5b8affbcdd5c6e367217c242524ad17a02fe5beec3ee339f69f85/cffi-1.17.1-cp311-cp311-manylinux_2_17_s390x.manylinux2014_s390x.whl", hash = "sha256:a24ed04c8ffd54b0729c07cee15a81d964e6fee0e3d4d342a27b020d22959dc6", size = 459721, upload-time = "2024-09-04T20:44:01.585Z" },
    { url = "https://files.pythonhosted.org/packages/ff/6b/d45873c5e0242196f042d555526f92aa9e0c32355a1be1ff8c27f077fd37/cffi-1.17.1-cp311-cp311-manylinux_2_17_x86_64.manylinux2014_x86_64.whl", hash = "sha256:610faea79c43e44c71e1ec53a554553fa22321b65fae24889706c0a84d4ad86d", size = 467242, upload-time = "2024-09-04T20:44:03.467Z" },
    { url = "https://files.pythonhosted.org/packages/1a/52/d9a0e523a572fbccf2955f5abe883cfa8bcc570d7faeee06336fbd50c9fc/cffi-1.17.1-cp311-cp311-musllinux_1_1_aarch64.whl", hash = "sha256:a9b15d491f3ad5d692e11f6b71f7857e7835eb677955c00cc0aefcd0669adaf6", size = 477999, upload-time = "2024-09-04T20:44:05.023Z" },
    { url = "https://files.pythonhosted.org/packages/44/74/f2a2460684a1a2d00ca799ad880d54652841a780c4c97b87754f660c7603/cffi-1.17.1-cp311-cp311-musllinux_1_1_i686.whl", hash = "sha256:de2ea4b5833625383e464549fec1bc395c1bdeeb5f25c4a3a82b5a8c756ec22f", size = 454242, upload-time = "2024-09-04T20:44:06.444Z" },
    { url = "https://files.pythonhosted.org/packages/f8/4a/34599cac7dfcd888ff54e801afe06a19c17787dfd94495ab0c8d35fe99fb/cffi-1.17.1-cp311-cp311-musllinux_1_1_x86_64.whl", hash = "sha256:fc48c783f9c87e60831201f2cce7f3b2e4846bf4d8728eabe54d60700b318a0b", size = 478604, upload-time = "2024-09-04T20:44:08.206Z" },
    { url = "https://files.pythonhosted.org/packages/34/33/e1b8a1ba29025adbdcda5fb3a36f94c03d771c1b7b12f726ff7fef2ebe36/cffi-1.17.1-cp311-cp311-win32.whl", hash = "sha256:85a950a4ac9c359340d5963966e3e0a94a676bd6245a4b55bc43949eee26a655", size = 171727, upload-time = "2024-09-04T20:44:09.481Z" },
    { url = "https://files.pythonhosted.org/packages/3d/97/50228be003bb2802627d28ec0627837ac0bf35c90cf769812056f235b2d1/cffi-1.17.1-cp311-cp311-win_amd64.whl", hash = "sha256:caaf0640ef5f5517f49bc275eca1406b0ffa6aa184892812030f04c2abf589a0", size = 181400, upload-time = "2024-09-04T20:44:10.873Z" },
    { url = "https://files.pythonhosted.org/packages/5a/84/e94227139ee5fb4d600a7a4927f322e1d4aea6fdc50bd3fca8493caba23f/cffi-1.17.1-cp312-cp312-macosx_10_9_x86_64.whl", hash = "sha256:805b4371bf7197c329fcb3ead37e710d1bca9da5d583f5073b799d5c5bd1eee4", size = 183178, upload-time = "2024-09-04T20:44:12.232Z" },
    { url = "https://files.pythonhosted.org/packages/da/ee/fb72c2b48656111c4ef27f0f91da355e130a923473bf5ee75c5643d00cca/cffi-1.17.1-cp312-cp312-macosx_11_0_arm64.whl", hash = "sha256:733e99bc2df47476e3848417c5a4540522f234dfd4ef3ab7fafdf555b082ec0c", size = 178840, upload-time = "2024-09-04T20:44:13.739Z" },
    { url = "https://files.pythonhosted.org/packages/cc/b6/db007700f67d151abadf508cbfd6a1884f57eab90b1bb985c4c8c02b0f28/cffi-1.17.1-cp312-cp312-manylinux_2_12_i686.manylinux2010_i686.manylinux_2_17_i686.manylinux2014_i686.whl", hash = "sha256:1257bdabf294dceb59f5e70c64a3e2f462c30c7ad68092d01bbbfb1c16b1ba36", size = 454803, upload-time = "2024-09-04T20:44:15.231Z" },
    { url = "https://files.pythonhosted.org/packages/1a/df/f8d151540d8c200eb1c6fba8cd0dfd40904f1b0682ea705c36e6c2e97ab3/cffi-1.17.1-cp312-cp312-manylinux_2_17_aarch64.manylinux2014_aarch64.whl", hash = "sha256:da95af8214998d77a98cc14e3a3bd00aa191526343078b530ceb0bd710fb48a5", size = 478850, upload-time = "2024-09-04T20:44:17.188Z" },
    { url = "https://files.pythonhosted.org/packages/28/c0/b31116332a547fd2677ae5b78a2ef662dfc8023d67f41b2a83f7c2aa78b1/cffi-1.17.1-cp312-cp312-manylinux_2_17_ppc64le.manylinux2014_ppc64le.whl", hash = "sha256:d63afe322132c194cf832bfec0dc69a99fb9bb6bbd550f161a49e9e855cc78ff", size = 485729, upload-time = "2024-09-04T20:44:18.688Z" },
    { url = "https://files.pythonhosted.org/packages/91/2b/9a1ddfa5c7f13cab007a2c9cc295b70fbbda7cb10a286aa6810338e60ea1/cffi-1.17.1-cp312-cp312-manylinux_2_17_s390x.manylinux2014_s390x.whl", hash = "sha256:f79fc4fc25f1c8698ff97788206bb3c2598949bfe0fef03d299eb1b5356ada99", size = 471256, upload-time = "2024-09-04T20:44:20.248Z" },
    { url = "https://files.pythonhosted.org/packages/b2/d5/da47df7004cb17e4955df6a43d14b3b4ae77737dff8bf7f8f333196717bf/cffi-1.17.1-cp312-cp312-manylinux_2_17_x86_64.manylinux2014_x86_64.whl", hash = "sha256:b62ce867176a75d03a665bad002af8e6d54644fad99a3c70905c543130e39d93", size = 479424, upload-time = "2024-09-04T20:44:21.673Z" },
    { url = "https://files.pythonhosted.org/packages/0b/ac/2a28bcf513e93a219c8a4e8e125534f4f6db03e3179ba1c45e949b76212c/cffi-1.17.1-cp312-cp312-musllinux_1_1_aarch64.whl", hash = "sha256:386c8bf53c502fff58903061338ce4f4950cbdcb23e2902d86c0f722b786bbe3", size = 484568, upload-time = "2024-09-04T20:44:23.245Z" },
    { url = "https://files.pythonhosted.org/packages/d4/38/ca8a4f639065f14ae0f1d9751e70447a261f1a30fa7547a828ae08142465/cffi-1.17.1-cp312-cp312-musllinux_1_1_x86_64.whl", hash = "sha256:4ceb10419a9adf4460ea14cfd6bc43d08701f0835e979bf821052f1805850fe8", size = 488736, upload-time = "2024-09-04T20:44:24.757Z" },
    { url = "https://files.pythonhosted.org/packages/86/c5/28b2d6f799ec0bdecf44dced2ec5ed43e0eb63097b0f58c293583b406582/cffi-1.17.1-cp312-cp312-win32.whl", hash = "sha256:a08d7e755f8ed21095a310a693525137cfe756ce62d066e53f502a83dc550f65", size = 172448, upload-time = "2024-09-04T20:44:26.208Z" },
    { url = "https://files.pythonhosted.org/packages/50/b9/db34c4755a7bd1cb2d1603ac3863f22bcecbd1ba29e5ee841a4bc510b294/cffi-1.17.1-cp312-cp312-win_amd64.whl", hash = "sha256:51392eae71afec0d0c8fb1a53b204dbb3bcabcb3c9b807eedf3e1e6ccf2de903", size = 181976, upload-time = "2024-09-04T20:44:27.578Z" },
    { url = "https://files.pythonhosted.org/packages/8d/f8/dd6c246b148639254dad4d6803eb6a54e8c85c6e11ec9df2cffa87571dbe/cffi-1.17.1-cp313-cp313-macosx_10_13_x86_64.whl", hash = "sha256:f3a2b4222ce6b60e2e8b337bb9596923045681d71e5a082783484d845390938e", size = 182989, upload-time = "2024-09-04T20:44:28.956Z" },
    { url = "https://files.pythonhosted.org/packages/8b/f1/672d303ddf17c24fc83afd712316fda78dc6fce1cd53011b839483e1ecc8/cffi-1.17.1-cp313-cp313-macosx_11_0_arm64.whl", hash = "sha256:0984a4925a435b1da406122d4d7968dd861c1385afe3b45ba82b750f229811e2", size = 178802, upload-time = "2024-09-04T20:44:30.289Z" },
    { url = "https://files.pythonhosted.org/packages/0e/2d/eab2e858a91fdff70533cab61dcff4a1f55ec60425832ddfdc9cd36bc8af/cffi-1.17.1-cp313-cp313-manylinux_2_12_i686.manylinux2010_i686.manylinux_2_17_i686.manylinux2014_i686.whl", hash = "sha256:d01b12eeeb4427d3110de311e1774046ad344f5b1a7403101878976ecd7a10f3", size = 454792, upload-time = "2024-09-04T20:44:32.01Z" },
    { url = "https://files.pythonhosted.org/packages/75/b2/fbaec7c4455c604e29388d55599b99ebcc250a60050610fadde58932b7ee/cffi-1.17.1-cp313-cp313-manylinux_2_17_aarch64.manylinux2014_aarch64.whl", hash = "sha256:706510fe141c86a69c8ddc029c7910003a17353970cff3b904ff0686a5927683", size = 478893, upload-time = "2024-09-04T20:44:33.606Z" },
    { url = "https://files.pythonhosted.org/packages/4f/b7/6e4a2162178bf1935c336d4da8a9352cccab4d3a5d7914065490f08c0690/cffi-1.17.1-cp313-cp313-manylinux_2_17_ppc64le.manylinux2014_ppc64le.whl", hash = "sha256:de55b766c7aa2e2a3092c51e0483d700341182f08e67c63630d5b6f200bb28e5", size = 485810, upload-time = "2024-09-04T20:44:35.191Z" },
    { url = "https://files.pythonhosted.org/packages/c7/8a/1d0e4a9c26e54746dc08c2c6c037889124d4f59dffd853a659fa545f1b40/cffi-1.17.1-cp313-cp313-manylinux_2_17_s390x.manylinux2014_s390x.whl", hash = "sha256:c59d6e989d07460165cc5ad3c61f9fd8f1b4796eacbd81cee78957842b834af4", size = 471200, upload-time = "2024-09-04T20:44:36.743Z" },
    { url = "https://files.pythonhosted.org/packages/26/9f/1aab65a6c0db35f43c4d1b4f580e8df53914310afc10ae0397d29d697af4/cffi-1.17.1-cp313-cp313-manylinux_2_17_x86_64.manylinux2014_x86_64.whl", hash = "sha256:dd398dbc6773384a17fe0d3e7eeb8d1a21c2200473ee6806bb5e6a8e62bb73dd", size = 479447, upload-time = "2024-09-04T20:44:38.492Z" },
    { url = "https://files.pythonhosted.org/packages/5f/e4/fb8b3dd8dc0e98edf1135ff067ae070bb32ef9d509d6cb0f538cd6f7483f/cffi-1.17.1-cp313-cp313-musllinux_1_1_aarch64.whl", hash = "sha256:3edc8d958eb099c634dace3c7e16560ae474aa3803a5df240542b305d14e14ed", size = 484358, upload-time = "2024-09-04T20:44:40.046Z" },
    { url = "https://files.pythonhosted.org/packages/f1/47/d7145bf2dc04684935d57d67dff9d6d795b2ba2796806bb109864be3a151/cffi-1.17.1-cp313-cp313-musllinux_1_1_x86_64.whl", hash = "sha256:72e72408cad3d5419375fc87d289076ee319835bdfa2caad331e377589aebba9", size = 488469, upload-time = "2024-09-04T20:44:41.616Z" },
    { url = "https://files.pythonhosted.org/packages/bf/ee/f94057fa6426481d663b88637a9a10e859e492c73d0384514a17d78ee205/cffi-1.17.1-cp313-cp313-win32.whl", hash = "sha256:e03eab0a8677fa80d646b5ddece1cbeaf556c313dcfac435ba11f107ba117b5d", size = 172475, upload-time = "2024-09-04T20:44:43.733Z" },
    { url = "https://files.pythonhosted.org/packages/7c/fc/6a8cb64e5f0324877d503c854da15d76c1e50eb722e320b15345c4d0c6de/cffi-1.17.1-cp313-cp313-win_amd64.whl", hash = "sha256:f6a16c31041f09ead72d69f583767292f750d24913dadacf5756b966aacb3f1a", size = 182009, upload-time = "2024-09-04T20:44:45.309Z" },
    { url = "https://files.pythonhosted.org/packages/b9/ea/8bb50596b8ffbc49ddd7a1ad305035daa770202a6b782fc164647c2673ad/cffi-1.17.1-cp39-cp39-macosx_10_9_x86_64.whl", hash = "sha256:b2ab587605f4ba0bf81dc0cb08a41bd1c0a5906bd59243d56bad7668a6fc6c16", size = 182220, upload-time = "2024-09-04T20:45:01.577Z" },
    { url = "https://files.pythonhosted.org/packages/ae/11/e77c8cd24f58285a82c23af484cf5b124a376b32644e445960d1a4654c3a/cffi-1.17.1-cp39-cp39-macosx_11_0_arm64.whl", hash = "sha256:28b16024becceed8c6dfbc75629e27788d8a3f9030691a1dbf9821a128b22c36", size = 178605, upload-time = "2024-09-04T20:45:03.837Z" },
    { url = "https://files.pythonhosted.org/packages/ed/65/25a8dc32c53bf5b7b6c2686b42ae2ad58743f7ff644844af7cdb29b49361/cffi-1.17.1-cp39-cp39-manylinux_2_12_i686.manylinux2010_i686.manylinux_2_17_i686.manylinux2014_i686.whl", hash = "sha256:1d599671f396c4723d016dbddb72fe8e0397082b0a77a4fab8028923bec050e8", size = 424910, upload-time = "2024-09-04T20:45:05.315Z" },
    { url = "https://files.pythonhosted.org/packages/42/7a/9d086fab7c66bd7c4d0f27c57a1b6b068ced810afc498cc8c49e0088661c/cffi-1.17.1-cp39-cp39-manylinux_2_17_aarch64.manylinux2014_aarch64.whl", hash = "sha256:ca74b8dbe6e8e8263c0ffd60277de77dcee6c837a3d0881d8c1ead7268c9e576", size = 447200, upload-time = "2024-09-04T20:45:06.903Z" },
    { url = "https://files.pythonhosted.org/packages/da/63/1785ced118ce92a993b0ec9e0d0ac8dc3e5dbfbcaa81135be56c69cabbb6/cffi-1.17.1-cp39-cp39-manylinux_2_17_ppc64le.manylinux2014_ppc64le.whl", hash = "sha256:f7f5baafcc48261359e14bcd6d9bff6d4b28d9103847c9e136694cb0501aef87", size = 454565, upload-time = "2024-09-04T20:45:08.975Z" },
    { url = "https://files.pythonhosted.org/packages/74/06/90b8a44abf3556599cdec107f7290277ae8901a58f75e6fe8f970cd72418/cffi-1.17.1-cp39-cp39-manylinux_2_17_s390x.manylinux2014_s390x.whl", hash = "sha256:98e3969bcff97cae1b2def8ba499ea3d6f31ddfdb7635374834cf89a1a08ecf0", size = 435635, upload-time = "2024-09-04T20:45:10.64Z" },
    { url = "https://files.pythonhosted.org/packages/bd/62/a1f468e5708a70b1d86ead5bab5520861d9c7eacce4a885ded9faa7729c3/cffi-1.17.1-cp39-cp39-manylinux_2_17_x86_64.manylinux2014_x86_64.whl", hash = "sha256:cdf5ce3acdfd1661132f2a9c19cac174758dc2352bfe37d98aa7512c6b7178b3", size = 445218, upload-time = "2024-09-04T20:45:12.366Z" },
    { url = "https://files.pythonhosted.org/packages/5b/95/b34462f3ccb09c2594aa782d90a90b045de4ff1f70148ee79c69d37a0a5a/cffi-1.17.1-cp39-cp39-musllinux_1_1_aarch64.whl", hash = "sha256:9755e4345d1ec879e3849e62222a18c7174d65a6a92d5b346b1863912168b595", size = 460486, upload-time = "2024-09-04T20:45:13.935Z" },
    { url = "https://files.pythonhosted.org/packages/fc/fc/a1e4bebd8d680febd29cf6c8a40067182b64f00c7d105f8f26b5bc54317b/cffi-1.17.1-cp39-cp39-musllinux_1_1_i686.whl", hash = "sha256:f1e22e8c4419538cb197e4dd60acc919d7696e5ef98ee4da4e01d3f8cfa4cc5a", size = 437911, upload-time = "2024-09-04T20:45:15.696Z" },
    { url = "https://files.pythonhosted.org/packages/e6/c3/21cab7a6154b6a5ea330ae80de386e7665254835b9e98ecc1340b3a7de9a/cffi-1.17.1-cp39-cp39-musllinux_1_1_x86_64.whl", hash = "sha256:c03e868a0b3bc35839ba98e74211ed2b05d2119be4e8a0f224fba9384f1fe02e", size = 460632, upload-time = "2024-09-04T20:45:17.284Z" },
    { url = "https://files.pythonhosted.org/packages/cb/b5/fd9f8b5a84010ca169ee49f4e4ad6f8c05f4e3545b72ee041dbbcb159882/cffi-1.17.1-cp39-cp39-win32.whl", hash = "sha256:e31ae45bc2e29f6b2abd0de1cc3b9d5205aa847cafaecb8af1476a609a2f6eb7", size = 171820, upload-time = "2024-09-04T20:45:18.762Z" },
    { url = "https://files.pythonhosted.org/packages/8c/52/b08750ce0bce45c143e1b5d7357ee8c55341b52bdef4b0f081af1eb248c2/cffi-1.17.1-cp39-cp39-win_amd64.whl", hash = "sha256:d016c76bdd850f3c626af19b0542c9677ba156e4ee4fccfdd7848803533ef662", size = 181290, upload-time = "2024-09-04T20:45:20.226Z" },
]

[[package]]
name = "charset-normalizer"
version = "3.4.2"
source = { registry = "https://pypi.org/simple" }
sdist = { url = "https://files.pythonhosted.org/packages/e4/33/89c2ced2b67d1c2a61c19c6751aa8902d46ce3dacb23600a283619f5a12d/charset_normalizer-3.4.2.tar.gz", hash = "sha256:5baececa9ecba31eff645232d59845c07aa030f0c81ee70184a90d35099a0e63", size = 126367, upload-time = "2025-05-02T08:34:42.01Z" }
wheels = [
    { url = "https://files.pythonhosted.org/packages/95/28/9901804da60055b406e1a1c5ba7aac1276fb77f1dde635aabfc7fd84b8ab/charset_normalizer-3.4.2-cp310-cp310-macosx_10_9_universal2.whl", hash = "sha256:7c48ed483eb946e6c04ccbe02c6b4d1d48e51944b6db70f697e089c193404941", size = 201818, upload-time = "2025-05-02T08:31:46.725Z" },
    { url = "https://files.pythonhosted.org/packages/d9/9b/892a8c8af9110935e5adcbb06d9c6fe741b6bb02608c6513983048ba1a18/charset_normalizer-3.4.2-cp310-cp310-manylinux_2_17_aarch64.manylinux2014_aarch64.whl", hash = "sha256:b2d318c11350e10662026ad0eb71bb51c7812fc8590825304ae0bdd4ac283acd", size = 144649, upload-time = "2025-05-02T08:31:48.889Z" },
    { url = "https://files.pythonhosted.org/packages/7b/a5/4179abd063ff6414223575e008593861d62abfc22455b5d1a44995b7c101/charset_normalizer-3.4.2-cp310-cp310-manylinux_2_17_ppc64le.manylinux2014_ppc64le.whl", hash = "sha256:9cbfacf36cb0ec2897ce0ebc5d08ca44213af24265bd56eca54bee7923c48fd6", size = 155045, upload-time = "2025-05-02T08:31:50.757Z" },
    { url = "https://files.pythonhosted.org/packages/3b/95/bc08c7dfeddd26b4be8c8287b9bb055716f31077c8b0ea1cd09553794665/charset_normalizer-3.4.2-cp310-cp310-manylinux_2_17_s390x.manylinux2014_s390x.whl", hash = "sha256:18dd2e350387c87dabe711b86f83c9c78af772c748904d372ade190b5c7c9d4d", size = 147356, upload-time = "2025-05-02T08:31:52.634Z" },
    { url = "https://files.pythonhosted.org/packages/a8/2d/7a5b635aa65284bf3eab7653e8b4151ab420ecbae918d3e359d1947b4d61/charset_normalizer-3.4.2-cp310-cp310-manylinux_2_17_x86_64.manylinux2014_x86_64.whl", hash = "sha256:8075c35cd58273fee266c58c0c9b670947c19df5fb98e7b66710e04ad4e9ff86", size = 149471, upload-time = "2025-05-02T08:31:56.207Z" },
    { url = "https://files.pythonhosted.org/packages/ae/38/51fc6ac74251fd331a8cfdb7ec57beba8c23fd5493f1050f71c87ef77ed0/charset_normalizer-3.4.2-cp310-cp310-manylinux_2_5_i686.manylinux1_i686.manylinux_2_17_i686.manylinux2014_i686.whl", hash = "sha256:5bf4545e3b962767e5c06fe1738f951f77d27967cb2caa64c28be7c4563e162c", size = 151317, upload-time = "2025-05-02T08:31:57.613Z" },
    { url = "https://files.pythonhosted.org/packages/b7/17/edee1e32215ee6e9e46c3e482645b46575a44a2d72c7dfd49e49f60ce6bf/charset_normalizer-3.4.2-cp310-cp310-musllinux_1_2_aarch64.whl", hash = "sha256:7a6ab32f7210554a96cd9e33abe3ddd86732beeafc7a28e9955cdf22ffadbab0", size = 146368, upload-time = "2025-05-02T08:31:59.468Z" },
    { url = "https://files.pythonhosted.org/packages/26/2c/ea3e66f2b5f21fd00b2825c94cafb8c326ea6240cd80a91eb09e4a285830/charset_normalizer-3.4.2-cp310-cp310-musllinux_1_2_i686.whl", hash = "sha256:b33de11b92e9f75a2b545d6e9b6f37e398d86c3e9e9653c4864eb7e89c5773ef", size = 154491, upload-time = "2025-05-02T08:32:01.219Z" },
    { url = "https://files.pythonhosted.org/packages/52/47/7be7fa972422ad062e909fd62460d45c3ef4c141805b7078dbab15904ff7/charset_normalizer-3.4.2-cp310-cp310-musllinux_1_2_ppc64le.whl", hash = "sha256:8755483f3c00d6c9a77f490c17e6ab0c8729e39e6390328e42521ef175380ae6", size = 157695, upload-time = "2025-05-02T08:32:03.045Z" },
    { url = "https://files.pythonhosted.org/packages/2f/42/9f02c194da282b2b340f28e5fb60762de1151387a36842a92b533685c61e/charset_normalizer-3.4.2-cp310-cp310-musllinux_1_2_s390x.whl", hash = "sha256:68a328e5f55ec37c57f19ebb1fdc56a248db2e3e9ad769919a58672958e8f366", size = 154849, upload-time = "2025-05-02T08:32:04.651Z" },
    { url = "https://files.pythonhosted.org/packages/67/44/89cacd6628f31fb0b63201a618049be4be2a7435a31b55b5eb1c3674547a/charset_normalizer-3.4.2-cp310-cp310-musllinux_1_2_x86_64.whl", hash = "sha256:21b2899062867b0e1fde9b724f8aecb1af14f2778d69aacd1a5a1853a597a5db", size = 150091, upload-time = "2025-05-02T08:32:06.719Z" },
    { url = "https://files.pythonhosted.org/packages/1f/79/4b8da9f712bc079c0f16b6d67b099b0b8d808c2292c937f267d816ec5ecc/charset_normalizer-3.4.2-cp310-cp310-win32.whl", hash = "sha256:e8082b26888e2f8b36a042a58307d5b917ef2b1cacab921ad3323ef91901c71a", size = 98445, upload-time = "2025-05-02T08:32:08.66Z" },
    { url = "https://files.pythonhosted.org/packages/7d/d7/96970afb4fb66497a40761cdf7bd4f6fca0fc7bafde3a84f836c1f57a926/charset_normalizer-3.4.2-cp310-cp310-win_amd64.whl", hash = "sha256:f69a27e45c43520f5487f27627059b64aaf160415589230992cec34c5e18a509", size = 105782, upload-time = "2025-05-02T08:32:10.46Z" },
    { url = "https://files.pythonhosted.org/packages/05/85/4c40d00dcc6284a1c1ad5de5e0996b06f39d8232f1031cd23c2f5c07ee86/charset_normalizer-3.4.2-cp311-cp311-macosx_10_9_universal2.whl", hash = "sha256:be1e352acbe3c78727a16a455126d9ff83ea2dfdcbc83148d2982305a04714c2", size = 198794, upload-time = "2025-05-02T08:32:11.945Z" },
    { url = "https://files.pythonhosted.org/packages/41/d9/7a6c0b9db952598e97e93cbdfcb91bacd89b9b88c7c983250a77c008703c/charset_normalizer-3.4.2-cp311-cp311-manylinux_2_17_aarch64.manylinux2014_aarch64.whl", hash = "sha256:aa88ca0b1932e93f2d961bf3addbb2db902198dca337d88c89e1559e066e7645", size = 142846, upload-time = "2025-05-02T08:32:13.946Z" },
    { url = "https://files.pythonhosted.org/packages/66/82/a37989cda2ace7e37f36c1a8ed16c58cf48965a79c2142713244bf945c89/charset_normalizer-3.4.2-cp311-cp311-manylinux_2_17_ppc64le.manylinux2014_ppc64le.whl", hash = "sha256:d524ba3f1581b35c03cb42beebab4a13e6cdad7b36246bd22541fa585a56cccd", size = 153350, upload-time = "2025-05-02T08:32:15.873Z" },
    { url = "https://files.pythonhosted.org/packages/df/68/a576b31b694d07b53807269d05ec3f6f1093e9545e8607121995ba7a8313/charset_normalizer-3.4.2-cp311-cp311-manylinux_2_17_s390x.manylinux2014_s390x.whl", hash = "sha256:28a1005facc94196e1fb3e82a3d442a9d9110b8434fc1ded7a24a2983c9888d8", size = 145657, upload-time = "2025-05-02T08:32:17.283Z" },
    { url = "https://files.pythonhosted.org/packages/92/9b/ad67f03d74554bed3aefd56fe836e1623a50780f7c998d00ca128924a499/charset_normalizer-3.4.2-cp311-cp311-manylinux_2_17_x86_64.manylinux2014_x86_64.whl", hash = "sha256:fdb20a30fe1175ecabed17cbf7812f7b804b8a315a25f24678bcdf120a90077f", size = 147260, upload-time = "2025-05-02T08:32:18.807Z" },
    { url = "https://files.pythonhosted.org/packages/a6/e6/8aebae25e328160b20e31a7e9929b1578bbdc7f42e66f46595a432f8539e/charset_normalizer-3.4.2-cp311-cp311-manylinux_2_5_i686.manylinux1_i686.manylinux_2_17_i686.manylinux2014_i686.whl", hash = "sha256:0f5d9ed7f254402c9e7d35d2f5972c9bbea9040e99cd2861bd77dc68263277c7", size = 149164, upload-time = "2025-05-02T08:32:20.333Z" },
    { url = "https://files.pythonhosted.org/packages/8b/f2/b3c2f07dbcc248805f10e67a0262c93308cfa149a4cd3d1fe01f593e5fd2/charset_normalizer-3.4.2-cp311-cp311-musllinux_1_2_aarch64.whl", hash = "sha256:efd387a49825780ff861998cd959767800d54f8308936b21025326de4b5a42b9", size = 144571, upload-time = "2025-05-02T08:32:21.86Z" },
    { url = "https://files.pythonhosted.org/packages/60/5b/c3f3a94bc345bc211622ea59b4bed9ae63c00920e2e8f11824aa5708e8b7/charset_normalizer-3.4.2-cp311-cp311-musllinux_1_2_i686.whl", hash = "sha256:f0aa37f3c979cf2546b73e8222bbfa3dc07a641585340179d768068e3455e544", size = 151952, upload-time = "2025-05-02T08:32:23.434Z" },
    { url = "https://files.pythonhosted.org/packages/e2/4d/ff460c8b474122334c2fa394a3f99a04cf11c646da895f81402ae54f5c42/charset_normalizer-3.4.2-cp311-cp311-musllinux_1_2_ppc64le.whl", hash = "sha256:e70e990b2137b29dc5564715de1e12701815dacc1d056308e2b17e9095372a82", size = 155959, upload-time = "2025-05-02T08:32:24.993Z" },
    { url = "https://files.pythonhosted.org/packages/a2/2b/b964c6a2fda88611a1fe3d4c400d39c66a42d6c169c924818c848f922415/charset_normalizer-3.4.2-cp311-cp311-musllinux_1_2_s390x.whl", hash = "sha256:0c8c57f84ccfc871a48a47321cfa49ae1df56cd1d965a09abe84066f6853b9c0", size = 153030, upload-time = "2025-05-02T08:32:26.435Z" },
    { url = "https://files.pythonhosted.org/packages/59/2e/d3b9811db26a5ebf444bc0fa4f4be5aa6d76fc6e1c0fd537b16c14e849b6/charset_normalizer-3.4.2-cp311-cp311-musllinux_1_2_x86_64.whl", hash = "sha256:6b66f92b17849b85cad91259efc341dce9c1af48e2173bf38a85c6329f1033e5", size = 148015, upload-time = "2025-05-02T08:32:28.376Z" },
    { url = "https://files.pythonhosted.org/packages/90/07/c5fd7c11eafd561bb51220d600a788f1c8d77c5eef37ee49454cc5c35575/charset_normalizer-3.4.2-cp311-cp311-win32.whl", hash = "sha256:daac4765328a919a805fa5e2720f3e94767abd632ae410a9062dff5412bae65a", size = 98106, upload-time = "2025-05-02T08:32:30.281Z" },
    { url = "https://files.pythonhosted.org/packages/a8/05/5e33dbef7e2f773d672b6d79f10ec633d4a71cd96db6673625838a4fd532/charset_normalizer-3.4.2-cp311-cp311-win_amd64.whl", hash = "sha256:e53efc7c7cee4c1e70661e2e112ca46a575f90ed9ae3fef200f2a25e954f4b28", size = 105402, upload-time = "2025-05-02T08:32:32.191Z" },
    { url = "https://files.pythonhosted.org/packages/d7/a4/37f4d6035c89cac7930395a35cc0f1b872e652eaafb76a6075943754f095/charset_normalizer-3.4.2-cp312-cp312-macosx_10_13_universal2.whl", hash = "sha256:0c29de6a1a95f24b9a1aa7aefd27d2487263f00dfd55a77719b530788f75cff7", size = 199936, upload-time = "2025-05-02T08:32:33.712Z" },
    { url = "https://files.pythonhosted.org/packages/ee/8a/1a5e33b73e0d9287274f899d967907cd0bf9c343e651755d9307e0dbf2b3/charset_normalizer-3.4.2-cp312-cp312-manylinux_2_17_aarch64.manylinux2014_aarch64.whl", hash = "sha256:cddf7bd982eaa998934a91f69d182aec997c6c468898efe6679af88283b498d3", size = 143790, upload-time = "2025-05-02T08:32:35.768Z" },
    { url = "https://files.pythonhosted.org/packages/66/52/59521f1d8e6ab1482164fa21409c5ef44da3e9f653c13ba71becdd98dec3/charset_normalizer-3.4.2-cp312-cp312-manylinux_2_17_ppc64le.manylinux2014_ppc64le.whl", hash = "sha256:fcbe676a55d7445b22c10967bceaaf0ee69407fbe0ece4d032b6eb8d4565982a", size = 153924, upload-time = "2025-05-02T08:32:37.284Z" },
    { url = "https://files.pythonhosted.org/packages/86/2d/fb55fdf41964ec782febbf33cb64be480a6b8f16ded2dbe8db27a405c09f/charset_normalizer-3.4.2-cp312-cp312-manylinux_2_17_s390x.manylinux2014_s390x.whl", hash = "sha256:d41c4d287cfc69060fa91cae9683eacffad989f1a10811995fa309df656ec214", size = 146626, upload-time = "2025-05-02T08:32:38.803Z" },
    { url = "https://files.pythonhosted.org/packages/8c/73/6ede2ec59bce19b3edf4209d70004253ec5f4e319f9a2e3f2f15601ed5f7/charset_normalizer-3.4.2-cp312-cp312-manylinux_2_17_x86_64.manylinux2014_x86_64.whl", hash = "sha256:4e594135de17ab3866138f496755f302b72157d115086d100c3f19370839dd3a", size = 148567, upload-time = "2025-05-02T08:32:40.251Z" },
    { url = "https://files.pythonhosted.org/packages/09/14/957d03c6dc343c04904530b6bef4e5efae5ec7d7990a7cbb868e4595ee30/charset_normalizer-3.4.2-cp312-cp312-manylinux_2_5_i686.manylinux1_i686.manylinux_2_17_i686.manylinux2014_i686.whl", hash = "sha256:cf713fe9a71ef6fd5adf7a79670135081cd4431c2943864757f0fa3a65b1fafd", size = 150957, upload-time = "2025-05-02T08:32:41.705Z" },
    { url = "https://files.pythonhosted.org/packages/0d/c8/8174d0e5c10ccebdcb1b53cc959591c4c722a3ad92461a273e86b9f5a302/charset_normalizer-3.4.2-cp312-cp312-musllinux_1_2_aarch64.whl", hash = "sha256:a370b3e078e418187da8c3674eddb9d983ec09445c99a3a263c2011993522981", size = 145408, upload-time = "2025-05-02T08:32:43.709Z" },
    { url = "https://files.pythonhosted.org/packages/58/aa/8904b84bc8084ac19dc52feb4f5952c6df03ffb460a887b42615ee1382e8/charset_normalizer-3.4.2-cp312-cp312-musllinux_1_2_i686.whl", hash = "sha256:a955b438e62efdf7e0b7b52a64dc5c3396e2634baa62471768a64bc2adb73d5c", size = 153399, upload-time = "2025-05-02T08:32:46.197Z" },
    { url = "https://files.pythonhosted.org/packages/c2/26/89ee1f0e264d201cb65cf054aca6038c03b1a0c6b4ae998070392a3ce605/charset_normalizer-3.4.2-cp312-cp312-musllinux_1_2_ppc64le.whl", hash = "sha256:7222ffd5e4de8e57e03ce2cef95a4c43c98fcb72ad86909abdfc2c17d227fc1b", size = 156815, upload-time = "2025-05-02T08:32:48.105Z" },
    { url = "https://files.pythonhosted.org/packages/fd/07/68e95b4b345bad3dbbd3a8681737b4338ff2c9df29856a6d6d23ac4c73cb/charset_normalizer-3.4.2-cp312-cp312-musllinux_1_2_s390x.whl", hash = "sha256:bee093bf902e1d8fc0ac143c88902c3dfc8941f7ea1d6a8dd2bcb786d33db03d", size = 154537, upload-time = "2025-05-02T08:32:49.719Z" },
    { url = "https://files.pythonhosted.org/packages/77/1a/5eefc0ce04affb98af07bc05f3bac9094513c0e23b0562d64af46a06aae4/charset_normalizer-3.4.2-cp312-cp312-musllinux_1_2_x86_64.whl", hash = "sha256:dedb8adb91d11846ee08bec4c8236c8549ac721c245678282dcb06b221aab59f", size = 149565, upload-time = "2025-05-02T08:32:51.404Z" },
    { url = "https://files.pythonhosted.org/packages/37/a0/2410e5e6032a174c95e0806b1a6585eb21e12f445ebe239fac441995226a/charset_normalizer-3.4.2-cp312-cp312-win32.whl", hash = "sha256:db4c7bf0e07fc3b7d89ac2a5880a6a8062056801b83ff56d8464b70f65482b6c", size = 98357, upload-time = "2025-05-02T08:32:53.079Z" },
    { url = "https://files.pythonhosted.org/packages/6c/4f/c02d5c493967af3eda9c771ad4d2bbc8df6f99ddbeb37ceea6e8716a32bc/charset_normalizer-3.4.2-cp312-cp312-win_amd64.whl", hash = "sha256:5a9979887252a82fefd3d3ed2a8e3b937a7a809f65dcb1e068b090e165bbe99e", size = 105776, upload-time = "2025-05-02T08:32:54.573Z" },
    { url = "https://files.pythonhosted.org/packages/ea/12/a93df3366ed32db1d907d7593a94f1fe6293903e3e92967bebd6950ed12c/charset_normalizer-3.4.2-cp313-cp313-macosx_10_13_universal2.whl", hash = "sha256:926ca93accd5d36ccdabd803392ddc3e03e6d4cd1cf17deff3b989ab8e9dbcf0", size = 199622, upload-time = "2025-05-02T08:32:56.363Z" },
    { url = "https://files.pythonhosted.org/packages/04/93/bf204e6f344c39d9937d3c13c8cd5bbfc266472e51fc8c07cb7f64fcd2de/charset_normalizer-3.4.2-cp313-cp313-manylinux_2_17_aarch64.manylinux2014_aarch64.whl", hash = "sha256:eba9904b0f38a143592d9fc0e19e2df0fa2e41c3c3745554761c5f6447eedabf", size = 143435, upload-time = "2025-05-02T08:32:58.551Z" },
    { url = "https://files.pythonhosted.org/packages/22/2a/ea8a2095b0bafa6c5b5a55ffdc2f924455233ee7b91c69b7edfcc9e02284/charset_normalizer-3.4.2-cp313-cp313-manylinux_2_17_ppc64le.manylinux2014_ppc64le.whl", hash = "sha256:3fddb7e2c84ac87ac3a947cb4e66d143ca5863ef48e4a5ecb83bd48619e4634e", size = 153653, upload-time = "2025-05-02T08:33:00.342Z" },
    { url = "https://files.pythonhosted.org/packages/b6/57/1b090ff183d13cef485dfbe272e2fe57622a76694061353c59da52c9a659/charset_normalizer-3.4.2-cp313-cp313-manylinux_2_17_s390x.manylinux2014_s390x.whl", hash = "sha256:98f862da73774290f251b9df8d11161b6cf25b599a66baf087c1ffe340e9bfd1", size = 146231, upload-time = "2025-05-02T08:33:02.081Z" },
    { url = "https://files.pythonhosted.org/packages/e2/28/ffc026b26f441fc67bd21ab7f03b313ab3fe46714a14b516f931abe1a2d8/charset_normalizer-3.4.2-cp313-cp313-manylinux_2_17_x86_64.manylinux2014_x86_64.whl", hash = "sha256:6c9379d65defcab82d07b2a9dfbfc2e95bc8fe0ebb1b176a3190230a3ef0e07c", size = 148243, upload-time = "2025-05-02T08:33:04.063Z" },
    { url = "https://files.pythonhosted.org/packages/c0/0f/9abe9bd191629c33e69e47c6ef45ef99773320e9ad8e9cb08b8ab4a8d4cb/charset_normalizer-3.4.2-cp313-cp313-manylinux_2_5_i686.manylinux1_i686.manylinux_2_17_i686.manylinux2014_i686.whl", hash = "sha256:e635b87f01ebc977342e2697d05b56632f5f879a4f15955dfe8cef2448b51691", size = 150442, upload-time = "2025-05-02T08:33:06.418Z" },
    { url = "https://files.pythonhosted.org/packages/67/7c/a123bbcedca91d5916c056407f89a7f5e8fdfce12ba825d7d6b9954a1a3c/charset_normalizer-3.4.2-cp313-cp313-musllinux_1_2_aarch64.whl", hash = "sha256:1c95a1e2902a8b722868587c0e1184ad5c55631de5afc0eb96bc4b0d738092c0", size = 145147, upload-time = "2025-05-02T08:33:08.183Z" },
    { url = "https://files.pythonhosted.org/packages/ec/fe/1ac556fa4899d967b83e9893788e86b6af4d83e4726511eaaad035e36595/charset_normalizer-3.4.2-cp313-cp313-musllinux_1_2_i686.whl", hash = "sha256:ef8de666d6179b009dce7bcb2ad4c4a779f113f12caf8dc77f0162c29d20490b", size = 153057, upload-time = "2025-05-02T08:33:09.986Z" },
    { url = "https://files.pythonhosted.org/packages/2b/ff/acfc0b0a70b19e3e54febdd5301a98b72fa07635e56f24f60502e954c461/charset_normalizer-3.4.2-cp313-cp313-musllinux_1_2_ppc64le.whl", hash = "sha256:32fc0341d72e0f73f80acb0a2c94216bd704f4f0bce10aedea38f30502b271ff", size = 156454, upload-time = "2025-05-02T08:33:11.814Z" },
    { url = "https://files.pythonhosted.org/packages/92/08/95b458ce9c740d0645feb0e96cea1f5ec946ea9c580a94adfe0b617f3573/charset_normalizer-3.4.2-cp313-cp313-musllinux_1_2_s390x.whl", hash = "sha256:289200a18fa698949d2b39c671c2cc7a24d44096784e76614899a7ccf2574b7b", size = 154174, upload-time = "2025-05-02T08:33:13.707Z" },
    { url = "https://files.pythonhosted.org/packages/78/be/8392efc43487ac051eee6c36d5fbd63032d78f7728cb37aebcc98191f1ff/charset_normalizer-3.4.2-cp313-cp313-musllinux_1_2_x86_64.whl", hash = "sha256:4a476b06fbcf359ad25d34a057b7219281286ae2477cc5ff5e3f70a246971148", size = 149166, upload-time = "2025-05-02T08:33:15.458Z" },
    { url = "https://files.pythonhosted.org/packages/44/96/392abd49b094d30b91d9fbda6a69519e95802250b777841cf3bda8fe136c/charset_normalizer-3.4.2-cp313-cp313-win32.whl", hash = "sha256:aaeeb6a479c7667fbe1099af9617c83aaca22182d6cf8c53966491a0f1b7ffb7", size = 98064, upload-time = "2025-05-02T08:33:17.06Z" },
    { url = "https://files.pythonhosted.org/packages/e9/b0/0200da600134e001d91851ddc797809e2fe0ea72de90e09bec5a2fbdaccb/charset_normalizer-3.4.2-cp313-cp313-win_amd64.whl", hash = "sha256:aa6af9e7d59f9c12b33ae4e9450619cf2488e2bbe9b44030905877f0b2324980", size = 105641, upload-time = "2025-05-02T08:33:18.753Z" },
    { url = "https://files.pythonhosted.org/packages/28/f8/dfb01ff6cc9af38552c69c9027501ff5a5117c4cc18dcd27cb5259fa1888/charset_normalizer-3.4.2-cp39-cp39-macosx_10_9_universal2.whl", hash = "sha256:005fa3432484527f9732ebd315da8da8001593e2cf46a3d817669f062c3d9ed4", size = 201671, upload-time = "2025-05-02T08:34:12.696Z" },
    { url = "https://files.pythonhosted.org/packages/32/fb/74e26ee556a9dbfe3bd264289b67be1e6d616329403036f6507bb9f3f29c/charset_normalizer-3.4.2-cp39-cp39-manylinux_2_17_aarch64.manylinux2014_aarch64.whl", hash = "sha256:e92fca20c46e9f5e1bb485887d074918b13543b1c2a1185e69bb8d17ab6236a7", size = 144744, upload-time = "2025-05-02T08:34:14.665Z" },
    { url = "https://files.pythonhosted.org/packages/ad/06/8499ee5aa7addc6f6d72e068691826ff093329fe59891e83b092ae4c851c/charset_normalizer-3.4.2-cp39-cp39-manylinux_2_17_ppc64le.manylinux2014_ppc64le.whl", hash = "sha256:50bf98d5e563b83cc29471fa114366e6806bc06bc7a25fd59641e41445327836", size = 154993, upload-time = "2025-05-02T08:34:17.134Z" },
    { url = "https://files.pythonhosted.org/packages/f1/a2/5e4c187680728219254ef107a6949c60ee0e9a916a5dadb148c7ae82459c/charset_normalizer-3.4.2-cp39-cp39-manylinux_2_17_s390x.manylinux2014_s390x.whl", hash = "sha256:721c76e84fe669be19c5791da68232ca2e05ba5185575086e384352e2c309597", size = 147382, upload-time = "2025-05-02T08:34:19.081Z" },
    { url = "https://files.pythonhosted.org/packages/4c/fe/56aca740dda674f0cc1ba1418c4d84534be51f639b5f98f538b332dc9a95/charset_normalizer-3.4.2-cp39-cp39-manylinux_2_17_x86_64.manylinux2014_x86_64.whl", hash = "sha256:82d8fd25b7f4675d0c47cf95b594d4e7b158aca33b76aa63d07186e13c0e0ab7", size = 149536, upload-time = "2025-05-02T08:34:21.073Z" },
    { url = "https://files.pythonhosted.org/packages/53/13/db2e7779f892386b589173dd689c1b1e304621c5792046edd8a978cbf9e0/charset_normalizer-3.4.2-cp39-cp39-manylinux_2_5_i686.manylinux1_i686.manylinux_2_17_i686.manylinux2014_i686.whl", hash = "sha256:b3daeac64d5b371dea99714f08ffc2c208522ec6b06fbc7866a450dd446f5c0f", size = 151349, upload-time = "2025-05-02T08:34:23.193Z" },
    { url = "https://files.pythonhosted.org/packages/69/35/e52ab9a276186f729bce7a0638585d2982f50402046e4b0faa5d2c3ef2da/charset_normalizer-3.4.2-cp39-cp39-musllinux_1_2_aarch64.whl", hash = "sha256:dccab8d5fa1ef9bfba0590ecf4d46df048d18ffe3eec01eeb73a42e0d9e7a8ba", size = 146365, upload-time = "2025-05-02T08:34:25.187Z" },
    { url = "https://files.pythonhosted.org/packages/a6/d8/af7333f732fc2e7635867d56cb7c349c28c7094910c72267586947561b4b/charset_normalizer-3.4.2-cp39-cp39-musllinux_1_2_i686.whl", hash = "sha256:aaf27faa992bfee0264dc1f03f4c75e9fcdda66a519db6b957a3f826e285cf12", size = 154499, upload-time = "2025-05-02T08:34:27.359Z" },
    { url = "https://files.pythonhosted.org/packages/7a/3d/a5b2e48acef264d71e036ff30bcc49e51bde80219bb628ba3e00cf59baac/charset_normalizer-3.4.2-cp39-cp39-musllinux_1_2_ppc64le.whl", hash = "sha256:eb30abc20df9ab0814b5a2524f23d75dcf83cde762c161917a2b4b7b55b1e518", size = 157735, upload-time = "2025-05-02T08:34:29.798Z" },
    { url = "https://files.pythonhosted.org/packages/85/d8/23e2c112532a29f3eef374375a8684a4f3b8e784f62b01da931186f43494/charset_normalizer-3.4.2-cp39-cp39-musllinux_1_2_s390x.whl", hash = "sha256:c72fbbe68c6f32f251bdc08b8611c7b3060612236e960ef848e0a517ddbe76c5", size = 154786, upload-time = "2025-05-02T08:34:31.858Z" },
    { url = "https://files.pythonhosted.org/packages/c7/57/93e0169f08ecc20fe82d12254a200dfaceddc1c12a4077bf454ecc597e33/charset_normalizer-3.4.2-cp39-cp39-musllinux_1_2_x86_64.whl", hash = "sha256:982bb1e8b4ffda883b3d0a521e23abcd6fd17418f6d2c4118d257a10199c0ce3", size = 150203, upload-time = "2025-05-02T08:34:33.88Z" },
    { url = "https://files.pythonhosted.org/packages/2c/9d/9bf2b005138e7e060d7ebdec7503d0ef3240141587651f4b445bdf7286c2/charset_normalizer-3.4.2-cp39-cp39-win32.whl", hash = "sha256:43e0933a0eff183ee85833f341ec567c0980dae57c464d8a508e1b2ceb336471", size = 98436, upload-time = "2025-05-02T08:34:35.907Z" },
    { url = "https://files.pythonhosted.org/packages/6d/24/5849d46cf4311bbf21b424c443b09b459f5b436b1558c04e45dbb7cc478b/charset_normalizer-3.4.2-cp39-cp39-win_amd64.whl", hash = "sha256:d11b54acf878eef558599658b0ffca78138c8c3655cf4f3a4a673c437e67732e", size = 105772, upload-time = "2025-05-02T08:34:37.935Z" },
    { url = "https://files.pythonhosted.org/packages/20/94/c5790835a017658cbfabd07f3bfb549140c3ac458cfc196323996b10095a/charset_normalizer-3.4.2-py3-none-any.whl", hash = "sha256:7f56930ab0abd1c45cd15be65cc741c28b1c9a34876ce8c17a2fa107810c0af0", size = 52626, upload-time = "2025-05-02T08:34:40.053Z" },
]

[[package]]
name = "click"
version = "8.1.8"
source = { registry = "https://pypi.org/simple" }
resolution-markers = [
    "python_full_version < '3.10'",
]
dependencies = [
    { name = "colorama", marker = "python_full_version < '3.10' and sys_platform == 'win32'" },
]
sdist = { url = "https://files.pythonhosted.org/packages/b9/2e/0090cbf739cee7d23781ad4b89a9894a41538e4fcf4c31dcdd705b78eb8b/click-8.1.8.tar.gz", hash = "sha256:ed53c9d8990d83c2a27deae68e4ee337473f6330c040a31d4225c9574d16096a", size = 226593, upload-time = "2024-12-21T18:38:44.339Z" }
wheels = [
    { url = "https://files.pythonhosted.org/packages/7e/d4/7ebdbd03970677812aac39c869717059dbb71a4cfc033ca6e5221787892c/click-8.1.8-py3-none-any.whl", hash = "sha256:63c132bbbed01578a06712a2d1f497bb62d9c1c0d329b7903a866228027263b2", size = 98188, upload-time = "2024-12-21T18:38:41.666Z" },
]

[[package]]
name = "click"
version = "8.2.1"
source = { registry = "https://pypi.org/simple" }
resolution-markers = [
    "python_full_version >= '3.11'",
    "python_full_version == '3.10.*'",
]
dependencies = [
    { name = "colorama", marker = "python_full_version >= '3.10' and sys_platform == 'win32'" },
]
sdist = { url = "https://files.pythonhosted.org/packages/60/6c/8ca2efa64cf75a977a0d7fac081354553ebe483345c734fb6b6515d96bbc/click-8.2.1.tar.gz", hash = "sha256:27c491cc05d968d271d5a1db13e3b5a184636d9d930f148c50b038f0d0646202", size = 286342, upload-time = "2025-05-20T23:19:49.832Z" }
wheels = [
    { url = "https://files.pythonhosted.org/packages/85/32/10bb5764d90a8eee674e9dc6f4db6a0ab47c8c4d0d83c27f7c39ac415a4d/click-8.2.1-py3-none-any.whl", hash = "sha256:61a3265b914e850b85317d0b3109c7f8cd35a670f963866005d6ef1d5175a12b", size = 102215, upload-time = "2025-05-20T23:19:47.796Z" },
]

[[package]]
name = "cloudpickle"
version = "3.1.1"
source = { registry = "https://pypi.org/simple" }
sdist = { url = "https://files.pythonhosted.org/packages/52/39/069100b84d7418bc358d81669d5748efb14b9cceacd2f9c75f550424132f/cloudpickle-3.1.1.tar.gz", hash = "sha256:b216fa8ae4019d5482a8ac3c95d8f6346115d8835911fd4aefd1a445e4242c64", size = 22113, upload-time = "2025-01-14T17:02:05.085Z" }
wheels = [
    { url = "https://files.pythonhosted.org/packages/7e/e8/64c37fadfc2816a7701fa8a6ed8d87327c7d54eacfbfb6edab14a2f2be75/cloudpickle-3.1.1-py3-none-any.whl", hash = "sha256:c8c5a44295039331ee9dad40ba100a9c7297b6f988e50e87ccdf3765a668350e", size = 20992, upload-time = "2025-01-14T17:02:02.417Z" },
]

[[package]]
name = "codespell"
version = "2.4.1"
source = { registry = "https://pypi.org/simple" }
sdist = { url = "https://files.pythonhosted.org/packages/15/e0/709453393c0ea77d007d907dd436b3ee262e28b30995ea1aa36c6ffbccaf/codespell-2.4.1.tar.gz", hash = "sha256:299fcdcb09d23e81e35a671bbe746d5ad7e8385972e65dbb833a2eaac33c01e5", size = 344740, upload-time = "2025-01-28T18:52:39.411Z" }
wheels = [
    { url = "https://files.pythonhosted.org/packages/20/01/b394922252051e97aab231d416c86da3d8a6d781eeadcdca1082867de64e/codespell-2.4.1-py3-none-any.whl", hash = "sha256:3dadafa67df7e4a3dbf51e0d7315061b80d265f9552ebd699b3dd6834b47e425", size = 344501, upload-time = "2025-01-28T18:52:37.057Z" },
]

[[package]]
name = "colorama"
version = "0.4.6"
source = { registry = "https://pypi.org/simple" }
sdist = { url = "https://files.pythonhosted.org/packages/d8/53/6f443c9a4a8358a93a6792e2acffb9d9d5cb0a5cfd8802644b7b1c9a02e4/colorama-0.4.6.tar.gz", hash = "sha256:08695f5cb7ed6e0531a20572697297273c47b8cae5a63ffc6d6ed5c201be6e44", size = 27697, upload-time = "2022-10-25T02:36:22.414Z" }
wheels = [
    { url = "https://files.pythonhosted.org/packages/d1/d6/3965ed04c63042e047cb6a3e6ed1a63a35087b6a609aa3a15ed8ac56c221/colorama-0.4.6-py2.py3-none-any.whl", hash = "sha256:4f1d9991f5acc0ca119f9d443620b77f9d6b33703e51011c16baf57afb285fc6", size = 25335, upload-time = "2022-10-25T02:36:20.889Z" },
]

[[package]]
name = "cryptography"
version = "44.0.3"
source = { registry = "https://pypi.org/simple" }
dependencies = [
    { name = "cffi", marker = "python_full_version >= '3.11' and platform_python_implementation != 'PyPy'" },
]
sdist = { url = "https://files.pythonhosted.org/packages/53/d6/1411ab4d6108ab167d06254c5be517681f1e331f90edf1379895bcb87020/cryptography-44.0.3.tar.gz", hash = "sha256:fe19d8bc5536a91a24a8133328880a41831b6c5df54599a8417b62fe015d3053", size = 711096, upload-time = "2025-05-02T19:36:04.667Z" }
wheels = [
    { url = "https://files.pythonhosted.org/packages/08/53/c776d80e9d26441bb3868457909b4e74dd9ccabd182e10b2b0ae7a07e265/cryptography-44.0.3-cp37-abi3-macosx_10_9_universal2.whl", hash = "sha256:962bc30480a08d133e631e8dfd4783ab71cc9e33d5d7c1e192f0b7c06397bb88", size = 6670281, upload-time = "2025-05-02T19:34:50.665Z" },
    { url = "https://files.pythonhosted.org/packages/6a/06/af2cf8d56ef87c77319e9086601bef621bedf40f6f59069e1b6d1ec498c5/cryptography-44.0.3-cp37-abi3-manylinux_2_17_aarch64.manylinux2014_aarch64.whl", hash = "sha256:4ffc61e8f3bf5b60346d89cd3d37231019c17a081208dfbbd6e1605ba03fa137", size = 3959305, upload-time = "2025-05-02T19:34:53.042Z" },
    { url = "https://files.pythonhosted.org/packages/ae/01/80de3bec64627207d030f47bf3536889efee8913cd363e78ca9a09b13c8e/cryptography-44.0.3-cp37-abi3-manylinux_2_17_x86_64.manylinux2014_x86_64.whl", hash = "sha256:58968d331425a6f9eedcee087f77fd3c927c88f55368f43ff7e0a19891f2642c", size = 4171040, upload-time = "2025-05-02T19:34:54.675Z" },
    { url = "https://files.pythonhosted.org/packages/bd/48/bb16b7541d207a19d9ae8b541c70037a05e473ddc72ccb1386524d4f023c/cryptography-44.0.3-cp37-abi3-manylinux_2_28_aarch64.whl", hash = "sha256:e28d62e59a4dbd1d22e747f57d4f00c459af22181f0b2f787ea83f5a876d7c76", size = 3963411, upload-time = "2025-05-02T19:34:56.61Z" },
    { url = "https://files.pythonhosted.org/packages/42/b2/7d31f2af5591d217d71d37d044ef5412945a8a8e98d5a2a8ae4fd9cd4489/cryptography-44.0.3-cp37-abi3-manylinux_2_28_armv7l.manylinux_2_31_armv7l.whl", hash = "sha256:af653022a0c25ef2e3ffb2c673a50e5a0d02fecc41608f4954176f1933b12359", size = 3689263, upload-time = "2025-05-02T19:34:58.591Z" },
    { url = "https://files.pythonhosted.org/packages/25/50/c0dfb9d87ae88ccc01aad8eb93e23cfbcea6a6a106a9b63a7b14c1f93c75/cryptography-44.0.3-cp37-abi3-manylinux_2_28_x86_64.whl", hash = "sha256:157f1f3b8d941c2bd8f3ffee0af9b049c9665c39d3da9db2dc338feca5e98a43", size = 4196198, upload-time = "2025-05-02T19:35:00.988Z" },
    { url = "https://files.pythonhosted.org/packages/66/c9/55c6b8794a74da652690c898cb43906310a3e4e4f6ee0b5f8b3b3e70c441/cryptography-44.0.3-cp37-abi3-manylinux_2_34_aarch64.whl", hash = "sha256:c6cd67722619e4d55fdb42ead64ed8843d64638e9c07f4011163e46bc512cf01", size = 3966502, upload-time = "2025-05-02T19:35:03.091Z" },
    { url = "https://files.pythonhosted.org/packages/b6/f7/7cb5488c682ca59a02a32ec5f975074084db4c983f849d47b7b67cc8697a/cryptography-44.0.3-cp37-abi3-manylinux_2_34_x86_64.whl", hash = "sha256:b424563394c369a804ecbee9b06dfb34997f19d00b3518e39f83a5642618397d", size = 4196173, upload-time = "2025-05-02T19:35:05.018Z" },
    { url = "https://files.pythonhosted.org/packages/d2/0b/2f789a8403ae089b0b121f8f54f4a3e5228df756e2146efdf4a09a3d5083/cryptography-44.0.3-cp37-abi3-musllinux_1_2_aarch64.whl", hash = "sha256:c91fc8e8fd78af553f98bc7f2a1d8db977334e4eea302a4bfd75b9461c2d8904", size = 4087713, upload-time = "2025-05-02T19:35:07.187Z" },
    { url = "https://files.pythonhosted.org/packages/1d/aa/330c13655f1af398fc154089295cf259252f0ba5df93b4bc9d9c7d7f843e/cryptography-44.0.3-cp37-abi3-musllinux_1_2_x86_64.whl", hash = "sha256:25cd194c39fa5a0aa4169125ee27d1172097857b27109a45fadc59653ec06f44", size = 4299064, upload-time = "2025-05-02T19:35:08.879Z" },
    { url = "https://files.pythonhosted.org/packages/10/a8/8c540a421b44fd267a7d58a1fd5f072a552d72204a3f08194f98889de76d/cryptography-44.0.3-cp37-abi3-win32.whl", hash = "sha256:3be3f649d91cb182c3a6bd336de8b61a0a71965bd13d1a04a0e15b39c3d5809d", size = 2773887, upload-time = "2025-05-02T19:35:10.41Z" },
    { url = "https://files.pythonhosted.org/packages/b9/0d/c4b1657c39ead18d76bbd122da86bd95bdc4095413460d09544000a17d56/cryptography-44.0.3-cp37-abi3-win_amd64.whl", hash = "sha256:3883076d5c4cc56dbef0b898a74eb6992fdac29a7b9013870b34efe4ddb39a0d", size = 3209737, upload-time = "2025-05-02T19:35:12.12Z" },
    { url = "https://files.pythonhosted.org/packages/34/a3/ad08e0bcc34ad436013458d7528e83ac29910943cea42ad7dd4141a27bbb/cryptography-44.0.3-cp39-abi3-macosx_10_9_universal2.whl", hash = "sha256:5639c2b16764c6f76eedf722dbad9a0914960d3489c0cc38694ddf9464f1bb2f", size = 6673501, upload-time = "2025-05-02T19:35:13.775Z" },
    { url = "https://files.pythonhosted.org/packages/b1/f0/7491d44bba8d28b464a5bc8cc709f25a51e3eac54c0a4444cf2473a57c37/cryptography-44.0.3-cp39-abi3-manylinux_2_17_aarch64.manylinux2014_aarch64.whl", hash = "sha256:f3ffef566ac88f75967d7abd852ed5f182da252d23fac11b4766da3957766759", size = 3960307, upload-time = "2025-05-02T19:35:15.917Z" },
    { url = "https://files.pythonhosted.org/packages/f7/c8/e5c5d0e1364d3346a5747cdcd7ecbb23ca87e6dea4f942a44e88be349f06/cryptography-44.0.3-cp39-abi3-manylinux_2_17_x86_64.manylinux2014_x86_64.whl", hash = "sha256:192ed30fac1728f7587c6f4613c29c584abdc565d7417c13904708db10206645", size = 4170876, upload-time = "2025-05-02T19:35:18.138Z" },
    { url = "https://files.pythonhosted.org/packages/73/96/025cb26fc351d8c7d3a1c44e20cf9a01e9f7cf740353c9c7a17072e4b264/cryptography-44.0.3-cp39-abi3-manylinux_2_28_aarch64.whl", hash = "sha256:7d5fe7195c27c32a64955740b949070f21cba664604291c298518d2e255931d2", size = 3964127, upload-time = "2025-05-02T19:35:19.864Z" },
    { url = "https://files.pythonhosted.org/packages/01/44/eb6522db7d9f84e8833ba3bf63313f8e257729cf3a8917379473fcfd6601/cryptography-44.0.3-cp39-abi3-manylinux_2_28_armv7l.manylinux_2_31_armv7l.whl", hash = "sha256:3f07943aa4d7dad689e3bb1638ddc4944cc5e0921e3c227486daae0e31a05e54", size = 3689164, upload-time = "2025-05-02T19:35:21.449Z" },
    { url = "https://files.pythonhosted.org/packages/68/fb/d61a4defd0d6cee20b1b8a1ea8f5e25007e26aeb413ca53835f0cae2bcd1/cryptography-44.0.3-cp39-abi3-manylinux_2_28_x86_64.whl", hash = "sha256:cb90f60e03d563ca2445099edf605c16ed1d5b15182d21831f58460c48bffb93", size = 4198081, upload-time = "2025-05-02T19:35:23.187Z" },
    { url = "https://files.pythonhosted.org/packages/1b/50/457f6911d36432a8811c3ab8bd5a6090e8d18ce655c22820994913dd06ea/cryptography-44.0.3-cp39-abi3-manylinux_2_34_aarch64.whl", hash = "sha256:ab0b005721cc0039e885ac3503825661bd9810b15d4f374e473f8c89b7d5460c", size = 3967716, upload-time = "2025-05-02T19:35:25.426Z" },
    { url = "https://files.pythonhosted.org/packages/35/6e/dca39d553075980ccb631955c47b93d87d27f3596da8d48b1ae81463d915/cryptography-44.0.3-cp39-abi3-manylinux_2_34_x86_64.whl", hash = "sha256:3bb0847e6363c037df8f6ede57d88eaf3410ca2267fb12275370a76f85786a6f", size = 4197398, upload-time = "2025-05-02T19:35:27.678Z" },
    { url = "https://files.pythonhosted.org/packages/9b/9d/d1f2fe681eabc682067c66a74addd46c887ebacf39038ba01f8860338d3d/cryptography-44.0.3-cp39-abi3-musllinux_1_2_aarch64.whl", hash = "sha256:b0cc66c74c797e1db750aaa842ad5b8b78e14805a9b5d1348dc603612d3e3ff5", size = 4087900, upload-time = "2025-05-02T19:35:29.312Z" },
    { url = "https://files.pythonhosted.org/packages/c4/f5/3599e48c5464580b73b236aafb20973b953cd2e7b44c7c2533de1d888446/cryptography-44.0.3-cp39-abi3-musllinux_1_2_x86_64.whl", hash = "sha256:6866df152b581f9429020320e5eb9794c8780e90f7ccb021940d7f50ee00ae0b", size = 4301067, upload-time = "2025-05-02T19:35:31.547Z" },
    { url = "https://files.pythonhosted.org/packages/a7/6c/d2c48c8137eb39d0c193274db5c04a75dab20d2f7c3f81a7dcc3a8897701/cryptography-44.0.3-cp39-abi3-win32.whl", hash = "sha256:c138abae3a12a94c75c10499f1cbae81294a6f983b3af066390adee73f433028", size = 2775467, upload-time = "2025-05-02T19:35:33.805Z" },
    { url = "https://files.pythonhosted.org/packages/c9/ad/51f212198681ea7b0deaaf8846ee10af99fba4e894f67b353524eab2bbe5/cryptography-44.0.3-cp39-abi3-win_amd64.whl", hash = "sha256:5d186f32e52e66994dce4f766884bcb9c68b8da62d61d9d215bfe5fb56d21334", size = 3210375, upload-time = "2025-05-02T19:35:35.369Z" },
    { url = "https://files.pythonhosted.org/packages/7f/10/abcf7418536df1eaba70e2cfc5c8a0ab07aa7aa02a5cbc6a78b9d8b4f121/cryptography-44.0.3-pp310-pypy310_pp73-macosx_10_9_x86_64.whl", hash = "sha256:cad399780053fb383dc067475135e41c9fe7d901a97dd5d9c5dfb5611afc0d7d", size = 3393192, upload-time = "2025-05-02T19:35:37.468Z" },
    { url = "https://files.pythonhosted.org/packages/06/59/ecb3ef380f5891978f92a7f9120e2852b1df6f0a849c277b8ea45b865db2/cryptography-44.0.3-pp310-pypy310_pp73-manylinux_2_28_aarch64.whl", hash = "sha256:21a83f6f35b9cc656d71b5de8d519f566df01e660ac2578805ab245ffd8523f8", size = 3898419, upload-time = "2025-05-02T19:35:39.065Z" },
    { url = "https://files.pythonhosted.org/packages/bb/d0/35e2313dbb38cf793aa242182ad5bc5ef5c8fd4e5dbdc380b936c7d51169/cryptography-44.0.3-pp310-pypy310_pp73-manylinux_2_28_x86_64.whl", hash = "sha256:fc3c9babc1e1faefd62704bb46a69f359a9819eb0292e40df3fb6e3574715cd4", size = 4117892, upload-time = "2025-05-02T19:35:40.839Z" },
    { url = "https://files.pythonhosted.org/packages/dc/c8/31fb6e33b56c2c2100d76de3fd820afaa9d4d0b6aea1ccaf9aaf35dc7ce3/cryptography-44.0.3-pp310-pypy310_pp73-manylinux_2_34_aarch64.whl", hash = "sha256:e909df4053064a97f1e6565153ff8bb389af12c5c8d29c343308760890560aff", size = 3900855, upload-time = "2025-05-02T19:35:42.599Z" },
    { url = "https://files.pythonhosted.org/packages/43/2a/08cc2ec19e77f2a3cfa2337b429676406d4bb78ddd130a05c458e7b91d73/cryptography-44.0.3-pp310-pypy310_pp73-manylinux_2_34_x86_64.whl", hash = "sha256:dad80b45c22e05b259e33ddd458e9e2ba099c86ccf4e88db7bbab4b747b18d06", size = 4117619, upload-time = "2025-05-02T19:35:44.774Z" },
    { url = "https://files.pythonhosted.org/packages/02/68/fc3d3f84022a75f2ac4b1a1c0e5d6a0c2ea259e14cd4aae3e0e68e56483c/cryptography-44.0.3-pp310-pypy310_pp73-win_amd64.whl", hash = "sha256:479d92908277bed6e1a1c69b277734a7771c2b78633c224445b5c60a9f4bc1d9", size = 3136570, upload-time = "2025-05-02T19:35:46.94Z" },
    { url = "https://files.pythonhosted.org/packages/8d/4b/c11ad0b6c061902de5223892d680e89c06c7c4d606305eb8de56c5427ae6/cryptography-44.0.3-pp311-pypy311_pp73-macosx_10_9_x86_64.whl", hash = "sha256:896530bc9107b226f265effa7ef3f21270f18a2026bc09fed1ebd7b66ddf6375", size = 3390230, upload-time = "2025-05-02T19:35:49.062Z" },
    { url = "https://files.pythonhosted.org/packages/58/11/0a6bf45d53b9b2290ea3cec30e78b78e6ca29dc101e2e296872a0ffe1335/cryptography-44.0.3-pp311-pypy311_pp73-manylinux_2_28_aarch64.whl", hash = "sha256:9b4d4a5dbee05a2c390bf212e78b99434efec37b17a4bff42f50285c5c8c9647", size = 3895216, upload-time = "2025-05-02T19:35:51.351Z" },
    { url = "https://files.pythonhosted.org/packages/0a/27/b28cdeb7270e957f0077a2c2bfad1b38f72f1f6d699679f97b816ca33642/cryptography-44.0.3-pp311-pypy311_pp73-manylinux_2_28_x86_64.whl", hash = "sha256:02f55fb4f8b79c1221b0961488eaae21015b69b210e18c386b69de182ebb1259", size = 4115044, upload-time = "2025-05-02T19:35:53.044Z" },
    { url = "https://files.pythonhosted.org/packages/35/b0/ec4082d3793f03cb248881fecefc26015813199b88f33e3e990a43f79835/cryptography-44.0.3-pp311-pypy311_pp73-manylinux_2_34_aarch64.whl", hash = "sha256:dd3db61b8fe5be220eee484a17233287d0be6932d056cf5738225b9c05ef4fff", size = 3898034, upload-time = "2025-05-02T19:35:54.72Z" },
    { url = "https://files.pythonhosted.org/packages/0b/7f/adf62e0b8e8d04d50c9a91282a57628c00c54d4ae75e2b02a223bd1f2613/cryptography-44.0.3-pp311-pypy311_pp73-manylinux_2_34_x86_64.whl", hash = "sha256:978631ec51a6bbc0b7e58f23b68a8ce9e5f09721940933e9c217068388789fe5", size = 4114449, upload-time = "2025-05-02T19:35:57.139Z" },
    { url = "https://files.pythonhosted.org/packages/87/62/d69eb4a8ee231f4bf733a92caf9da13f1c81a44e874b1d4080c25ecbb723/cryptography-44.0.3-pp311-pypy311_pp73-win_amd64.whl", hash = "sha256:5d20cc348cca3a8aa7312f42ab953a56e15323800ca3ab0706b8cd452a3a056c", size = 3134369, upload-time = "2025-05-02T19:35:58.907Z" },
]

[[package]]
name = "docopt"
version = "0.6.2"
source = { registry = "https://pypi.org/simple" }
sdist = { url = "https://files.pythonhosted.org/packages/a2/55/8f8cab2afd404cf578136ef2cc5dfb50baa1761b68c9da1fb1e4eed343c9/docopt-0.6.2.tar.gz", hash = "sha256:49b3a825280bd66b3aa83585ef59c4a8c82f2c8a522dbe754a8bc8d08c85c491", size = 25901, upload-time = "2014-06-16T11:18:57.406Z" }

[[package]]
name = "exceptiongroup"
version = "1.3.0"
source = { registry = "https://pypi.org/simple" }
dependencies = [
    { name = "typing-extensions", marker = "python_full_version < '3.11'" },
]
sdist = { url = "https://files.pythonhosted.org/packages/0b/9f/a65090624ecf468cdca03533906e7c69ed7588582240cfe7cc9e770b50eb/exceptiongroup-1.3.0.tar.gz", hash = "sha256:b241f5885f560bc56a59ee63ca4c6a8bfa46ae4ad651af316d4e81817bb9fd88", size = 29749, upload-time = "2025-05-10T17:42:51.123Z" }
wheels = [
    { url = "https://files.pythonhosted.org/packages/36/f4/c6e662dade71f56cd2f3735141b265c3c79293c109549c1e6933b0651ffc/exceptiongroup-1.3.0-py3-none-any.whl", hash = "sha256:4d111e6e0c13d0644cad6ddaa7ed0261a0b36971f6d23e7ec9b4b9097da78a10", size = 16674, upload-time = "2025-05-10T17:42:49.33Z" },
]

[[package]]
name = "forbiddenfruit"
version = "0.1.4"
source = { registry = "https://pypi.org/simple" }
sdist = { url = "https://files.pythonhosted.org/packages/e6/79/d4f20e91327c98096d605646bdc6a5ffedae820f38d378d3515c42ec5e60/forbiddenfruit-0.1.4.tar.gz", hash = "sha256:e3f7e66561a29ae129aac139a85d610dbf3dd896128187ed5454b6421f624253", size = 43756, upload-time = "2021-01-16T21:03:35.401Z" }

[[package]]
name = "h11"
version = "0.16.0"
source = { registry = "https://pypi.org/simple" }
sdist = { url = "https://files.pythonhosted.org/packages/01/ee/02a2c011bdab74c6fb3c75474d40b3052059d95df7e73351460c8588d963/h11-0.16.0.tar.gz", hash = "sha256:4e35b956cf45792e4caa5885e69fba00bdbc6ffafbfa020300e549b208ee5ff1", size = 101250, upload-time = "2025-04-24T03:35:25.427Z" }
wheels = [
    { url = "https://files.pythonhosted.org/packages/04/4b/29cac41a4d98d144bf5f6d33995617b185d14b22401f75ca86f384e87ff1/h11-0.16.0-py3-none-any.whl", hash = "sha256:63cf8bbe7522de3bf65932fda1d9c2772064ffb3dae62d55932da54b31cb6c86", size = 37515, upload-time = "2025-04-24T03:35:24.344Z" },
]

[[package]]
name = "httpcore"
version = "1.0.9"
source = { registry = "https://pypi.org/simple" }
dependencies = [
    { name = "certifi", marker = "python_full_version >= '3.11'" },
    { name = "h11", marker = "python_full_version >= '3.11'" },
]
sdist = { url = "https://files.pythonhosted.org/packages/06/94/82699a10bca87a5556c9c59b5963f2d039dbd239f25bc2a63907a05a14cb/httpcore-1.0.9.tar.gz", hash = "sha256:6e34463af53fd2ab5d807f399a9b45ea31c3dfa2276f15a2c3f00afff6e176e8", size = 85484, upload-time = "2025-04-24T22:06:22.219Z" }
wheels = [
    { url = "https://files.pythonhosted.org/packages/7e/f5/f66802a942d491edb555dd61e3a9961140fd64c90bce1eafd741609d334d/httpcore-1.0.9-py3-none-any.whl", hash = "sha256:2d400746a40668fc9dec9810239072b40b4484b640a8c38fd654a024c7a1bf55", size = 78784, upload-time = "2025-04-24T22:06:20.566Z" },
]

[[package]]
name = "httpx"
version = "0.28.1"
source = { registry = "https://pypi.org/simple" }
dependencies = [
    { name = "anyio", marker = "python_full_version >= '3.11'" },
    { name = "certifi", marker = "python_full_version >= '3.11'" },
    { name = "httpcore", marker = "python_full_version >= '3.11'" },
    { name = "idna", marker = "python_full_version >= '3.11'" },
]
sdist = { url = "https://files.pythonhosted.org/packages/b1/df/48c586a5fe32a0f01324ee087459e112ebb7224f646c0b5023f5e79e9956/httpx-0.28.1.tar.gz", hash = "sha256:75e98c5f16b0f35b567856f597f06ff2270a374470a5c2392242528e3e3e42fc", size = 141406, upload-time = "2024-12-06T15:37:23.222Z" }
wheels = [
    { url = "https://files.pythonhosted.org/packages/2a/39/e50c7c3a983047577ee07d2a9e53faf5a69493943ec3f6a384bdc792deb2/httpx-0.28.1-py3-none-any.whl", hash = "sha256:d909fcccc110f8c7faf814ca82a9a4d816bc5a6dbfea25d6591d6985b8ba59ad", size = 73517, upload-time = "2024-12-06T15:37:21.509Z" },
]

[[package]]
name = "idna"
version = "3.10"
source = { registry = "https://pypi.org/simple" }
sdist = { url = "https://files.pythonhosted.org/packages/f1/70/7703c29685631f5a7590aa73f1f1d3fa9a380e654b86af429e0934a32f7d/idna-3.10.tar.gz", hash = "sha256:12f65c9b470abda6dc35cf8e63cc574b1c52b11df2c86030af0ac09b01b13ea9", size = 190490, upload-time = "2024-09-15T18:07:39.745Z" }
wheels = [
    { url = "https://files.pythonhosted.org/packages/76/c6/c88e154df9c4e1a2a66ccf0005a88dfb2650c1dffb6f5ce603dfbd452ce3/idna-3.10-py3-none-any.whl", hash = "sha256:946d195a0d259cbba61165e88e65941f16e9b36ea6ddb97f00452bae8b1287d3", size = 70442, upload-time = "2024-09-15T18:07:37.964Z" },
]

[[package]]
name = "iniconfig"
version = "2.1.0"
source = { registry = "https://pypi.org/simple" }
sdist = { url = "https://files.pythonhosted.org/packages/f2/97/ebf4da567aa6827c909642694d71c9fcf53e5b504f2d96afea02718862f3/iniconfig-2.1.0.tar.gz", hash = "sha256:3abbd2e30b36733fee78f9c7f7308f2d0050e88f0087fd25c2645f63c773e1c7", size = 4793, upload-time = "2025-03-19T20:09:59.721Z" }
wheels = [
    { url = "https://files.pythonhosted.org/packages/2c/e1/e6716421ea10d38022b952c159d5161ca1193197fb744506875fbb87ea7b/iniconfig-2.1.0-py3-none-any.whl", hash = "sha256:9deba5723312380e77435581c6bf4935c94cbfab9b1ed33ef8d238ea168eb760", size = 6050, upload-time = "2025-03-19T20:10:01.071Z" },
]

[[package]]
name = "jsonpatch"
version = "1.33"
source = { registry = "https://pypi.org/simple" }
dependencies = [
    { name = "jsonpointer", marker = "python_full_version >= '3.11'" },
]
sdist = { url = "https://files.pythonhosted.org/packages/42/78/18813351fe5d63acad16aec57f94ec2b70a09e53ca98145589e185423873/jsonpatch-1.33.tar.gz", hash = "sha256:9fcd4009c41e6d12348b4a0ff2563ba56a2923a7dfee731d004e212e1ee5030c", size = 21699, upload-time = "2023-06-26T12:07:29.144Z" }
wheels = [
    { url = "https://files.pythonhosted.org/packages/73/07/02e16ed01e04a374e644b575638ec7987ae846d25ad97bcc9945a3ee4b0e/jsonpatch-1.33-py2.py3-none-any.whl", hash = "sha256:0ae28c0cd062bbd8b8ecc26d7d164fbbea9652a1a3693f3b956c1eae5145dade", size = 12898, upload-time = "2023-06-16T21:01:28.466Z" },
]

[[package]]
name = "jsonpointer"
version = "3.0.0"
source = { registry = "https://pypi.org/simple" }
sdist = { url = "https://files.pythonhosted.org/packages/6a/0a/eebeb1fa92507ea94016a2a790b93c2ae41a7e18778f85471dc54475ed25/jsonpointer-3.0.0.tar.gz", hash = "sha256:2b2d729f2091522d61c3b31f82e11870f60b68f43fbc705cb76bf4b832af59ef", size = 9114, upload-time = "2024-06-10T19:24:42.462Z" }
wheels = [
    { url = "https://files.pythonhosted.org/packages/71/92/5e77f98553e9e75130c78900d000368476aed74276eb8ae8796f65f00918/jsonpointer-3.0.0-py2.py3-none-any.whl", hash = "sha256:13e088adc14fca8b6aa8177c044e12701e6ad4b28ff10e65f2267a90109c9942", size = 7595, upload-time = "2024-06-10T19:24:40.698Z" },
]

[[package]]
name = "jsonschema-rs"
version = "0.29.1"
source = { registry = "https://pypi.org/simple" }
sdist = { url = "https://files.pythonhosted.org/packages/b0/b4/33a9b25cad41d1e533c1ab7ff30eaec50628dd1bcb92171b99a2e944d61f/jsonschema_rs-0.29.1.tar.gz", hash = "sha256:a9f896a9e4517630374f175364705836c22f09d5bd5bbb06ec0611332b6702fd", size = 1406679, upload-time = "2025-02-08T21:25:12.639Z" }
wheels = [
    { url = "https://files.pythonhosted.org/packages/4e/2a/cc53cf158d9ea3629b0c818fdbce9ad2cd8f656f11cafd0e21124487887e/jsonschema_rs-0.29.1-cp310-cp310-macosx_10_12_x86_64.macosx_11_0_arm64.macosx_10_12_universal2.whl", hash = "sha256:7d84c4e1483a103694150b5706d638606443c814662738f14d34ca16948349df", size = 3828955, upload-time = "2025-02-08T21:23:47.957Z" },
    { url = "https://files.pythonhosted.org/packages/83/81/6ff994c6bf223eab69109f367fe8c5551a84f9e17869b6d51682776916fa/jsonschema_rs-0.29.1-cp310-cp310-macosx_10_12_x86_64.whl", hash = "sha256:0e7b72365ae0875c0e99f951ad4cec00c6f5e57b25ed5b8495b8f2c810ad21a6", size = 1968807, upload-time = "2025-02-08T21:23:52.069Z" },
    { url = "https://files.pythonhosted.org/packages/e2/11/28243681ff1337bfe988d5b13acc11bd7f962a16eb5721f4fba86c8c7157/jsonschema_rs-0.29.1-cp310-cp310-manylinux_2_12_i686.manylinux2010_i686.whl", hash = "sha256:7078d3cc635b9832ba282ec4de3af4cdaba4af74691e52aa3ea5f7d1baaa3b76", size = 2066165, upload-time = "2025-02-08T21:23:55.573Z" },
    { url = "https://files.pythonhosted.org/packages/b5/17/263f9dccc3d80b7b43ee564b414155a62f6685eb2e657a3d1ebb68f791af/jsonschema_rs-0.29.1-cp310-cp310-manylinux_2_17_aarch64.manylinux2014_aarch64.whl", hash = "sha256:30ed43c64e0d732edf32a881f0c1db340c9484f3a28c41f7da96667a49eb0f34", size = 2067619, upload-time = "2025-02-08T21:23:58.528Z" },
    { url = "https://files.pythonhosted.org/packages/3c/a7/00f4fec03168c71206bf9da3ff9d943cb2b44ad95f44255c4ae2efcdd4a0/jsonschema_rs-0.29.1-cp310-cp310-manylinux_2_17_x86_64.manylinux2014_x86_64.whl", hash = "sha256:24a14806090a5ebf1616a0047eb8049f70f3a830c460e71d5f4a78b300644ec9", size = 2085023, upload-time = "2025-02-08T21:24:00.133Z" },
    { url = "https://files.pythonhosted.org/packages/8f/d9/ae4b6de008b45827e534f90cd68f9f34702bae02f9050101e556683d3c55/jsonschema_rs-0.29.1-cp310-cp310-win32.whl", hash = "sha256:3d739419212e87219e0aa5b9b81eee726e755f606ac63f4795e37efeb9635ed9", size = 1704378, upload-time = "2025-02-08T21:24:02.611Z" },
    { url = "https://files.pythonhosted.org/packages/d1/ca/4b8df88f81f560d712144f1dd2526852fc2d183eb5ae044c524146666d68/jsonschema_rs-0.29.1-cp310-cp310-win_amd64.whl", hash = "sha256:a8fa9007e76cea86877165ebb13ed94648246a185d5eabaf9125e97636bc56e4", size = 1872145, upload-time = "2025-02-08T21:24:05.489Z" },
    { url = "https://files.pythonhosted.org/packages/ad/e2/9c3af8c7d56ff1b6bac88137f60bf02f2814c60d1f658ef06b2ddc2a21b1/jsonschema_rs-0.29.1-cp311-cp311-macosx_10_12_x86_64.macosx_11_0_arm64.macosx_10_12_universal2.whl", hash = "sha256:b4458f1a027ab0c64e91edcb23c48220d60a503e741030bcf260fbbe12979ad2", size = 3828925, upload-time = "2025-02-08T21:24:07.289Z" },
    { url = "https://files.pythonhosted.org/packages/3f/29/f9377e55f10ef173c4cf1c2c88bc30e4a1a4ea1c60659c524903cac85a07/jsonschema_rs-0.29.1-cp311-cp311-macosx_10_12_x86_64.whl", hash = "sha256:faf3d90b5473bf654fd6ffb490bd6fdd2e54f4034f652d1749bee963b3104ce3", size = 1968915, upload-time = "2025-02-08T21:24:09.123Z" },
    { url = "https://files.pythonhosted.org/packages/0f/ae/8c514ebab1d312a2422bece0a1ccca45b82a36131d4cb63e01b4469ac99a/jsonschema_rs-0.29.1-cp311-cp311-manylinux_2_12_i686.manylinux2010_i686.whl", hash = "sha256:e96919483960737ea5cd8d36e0752c63b875459f31ae14b3a6e80df925b74947", size = 2066366, upload-time = "2025-02-08T21:24:10.469Z" },
    { url = "https://files.pythonhosted.org/packages/05/3e/04c6b25ae1b53c8c72eaf35cdda4f84558ca4df011d370b5906a6f56ba7f/jsonschema_rs-0.29.1-cp311-cp311-manylinux_2_17_aarch64.manylinux2014_aarch64.whl", hash = "sha256:2e70f1ff7281810327b354ecaeba6cdce7fe498483338207fe7edfae1b21c212", size = 2067599, upload-time = "2025-02-08T21:24:12.006Z" },
    { url = "https://files.pythonhosted.org/packages/1f/78/b9b8934e4db4f43f61e65c5f285432c2d07cb1935ad9df88d5080a4a311b/jsonschema_rs-0.29.1-cp311-cp311-manylinux_2_17_x86_64.manylinux2014_x86_64.whl", hash = "sha256:07fef0706a5df7ba5f301a6920b28b0a4013ac06623aed96a6180e95c110b82a", size = 2084926, upload-time = "2025-02-08T21:24:14.544Z" },
    { url = "https://files.pythonhosted.org/packages/5c/ae/676d67d2583cdd50b07b5a0989b501aebf003b12232d14f87fc7fb991f2c/jsonschema_rs-0.29.1-cp311-cp311-win32.whl", hash = "sha256:07524370bdce055d4f106b7fed1afdfc86facd7d004cbb71adeaff3e06861bf6", size = 1704339, upload-time = "2025-02-08T21:24:16.145Z" },
    { url = "https://files.pythonhosted.org/packages/4b/3e/4767dce237d8ea2ff5f684699ef1b9dae5017dc41adaa6f3dc3a85b84608/jsonschema_rs-0.29.1-cp311-cp311-win_amd64.whl", hash = "sha256:36fa23c85333baa8ce5bf0564fb19de3d95b7640c0cab9e3205ddc44a62fdbf0", size = 1872253, upload-time = "2025-02-08T21:24:18.43Z" },
    { url = "https://files.pythonhosted.org/packages/7b/4a/67ea15558ab85e67d1438b2e5da63b8e89b273c457106cbc87f8f4959a3d/jsonschema_rs-0.29.1-cp312-cp312-macosx_10_12_x86_64.macosx_11_0_arm64.macosx_10_12_universal2.whl", hash = "sha256:9fe7529faa6a84d23e31b1f45853631e4d4d991c85f3d50e6d1df857bb52b72d", size = 3825206, upload-time = "2025-02-08T21:24:19.985Z" },
    { url = "https://files.pythonhosted.org/packages/b9/2e/bc75ed65d11ba47200ade9795ebd88eb2e64c2852a36d9be640172563430/jsonschema_rs-0.29.1-cp312-cp312-macosx_10_12_x86_64.whl", hash = "sha256:b5d7e385298f250ed5ce4928fd59fabf2b238f8167f2c73b9414af8143dfd12e", size = 1966302, upload-time = "2025-02-08T21:24:21.673Z" },
    { url = "https://files.pythonhosted.org/packages/95/dd/4a90e96811f897de066c69d95bc0983138056b19cb169f2a99c736e21933/jsonschema_rs-0.29.1-cp312-cp312-manylinux_2_12_i686.manylinux2010_i686.whl", hash = "sha256:64a29be0504731a2e3164f66f609b9999aa66a2df3179ecbfc8ead88e0524388", size = 2062846, upload-time = "2025-02-08T21:24:23.171Z" },
    { url = "https://files.pythonhosted.org/packages/21/91/61834396748a741021716751a786312b8a8319715e6c61421447a07c887c/jsonschema_rs-0.29.1-cp312-cp312-manylinux_2_17_aarch64.manylinux2014_aarch64.whl", hash = "sha256:7e91defda5dfa87306543ee9b34d97553d9422c134998c0b64855b381f8b531d", size = 2065564, upload-time = "2025-02-08T21:24:24.574Z" },
    { url = "https://files.pythonhosted.org/packages/f0/2c/920d92e88b9bdb6cb14867a55e5572e7b78bfc8554f9c625caa516aa13dd/jsonschema_rs-0.29.1-cp312-cp312-manylinux_2_17_x86_64.manylinux2014_x86_64.whl", hash = "sha256:96f87680a6a1c16000c851d3578534ae3c154da894026c2a09a50f727bd623d4", size = 2083055, upload-time = "2025-02-08T21:24:26.834Z" },
    { url = "https://files.pythonhosted.org/packages/6d/0a/f4c1bea3193992fe4ff9ce330c6a594481caece06b1b67d30b15992bbf54/jsonschema_rs-0.29.1-cp312-cp312-win32.whl", hash = "sha256:bcfc0d52ecca6c1b2fbeede65c1ad1545de633045d42ad0c6699039f28b5fb71", size = 1701065, upload-time = "2025-02-08T21:24:28.282Z" },
    { url = "https://files.pythonhosted.org/packages/5e/89/3f89de071920208c0eb64b827a878d2e587f6a3431b58c02f63c3468b76e/jsonschema_rs-0.29.1-cp312-cp312-win_amd64.whl", hash = "sha256:a414c162d687ee19171e2d8aae821f396d2f84a966fd5c5c757bd47df0954452", size = 1871774, upload-time = "2025-02-08T21:24:30.824Z" },
    { url = "https://files.pythonhosted.org/packages/1b/9b/d642024e8b39753b789598363fd5998eb3053b52755a5df6a021d53741d5/jsonschema_rs-0.29.1-cp313-cp313-macosx_10_12_x86_64.macosx_11_0_arm64.macosx_10_12_universal2.whl", hash = "sha256:0afee5f31a940dec350a33549ec03f2d1eda2da3049a15cd951a266a57ef97ee", size = 3824864, upload-time = "2025-02-08T21:24:32.252Z" },
    { url = "https://files.pythonhosted.org/packages/aa/3d/48a7baa2373b941e89a12e720dae123fd0a663c28c4e82213a29c89a4715/jsonschema_rs-0.29.1-cp313-cp313-macosx_10_12_x86_64.whl", hash = "sha256:c38453a5718bcf2ad1b0163d128814c12829c45f958f9407c69009d8b94a1232", size = 1966084, upload-time = "2025-02-08T21:24:33.8Z" },
    { url = "https://files.pythonhosted.org/packages/1e/e4/f260917a17bb28bb1dec6fa5e869223341fac2c92053aa9bd23c1caaefa0/jsonschema_rs-0.29.1-cp313-cp313-manylinux_2_12_i686.manylinux2010_i686.whl", hash = "sha256:5dc8bdb1067bf4f6d2f80001a636202dc2cea027b8579f1658ce8e736b06557f", size = 2062430, upload-time = "2025-02-08T21:24:35.174Z" },
    { url = "https://files.pythonhosted.org/packages/f5/e7/61353403b76768601d802afa5b7b5902d52c33d1dd0f3159aafa47463634/jsonschema_rs-0.29.1-cp313-cp313-manylinux_2_17_aarch64.manylinux2014_aarch64.whl", hash = "sha256:4bcfe23992623a540169d0845ea8678209aa2fe7179941dc7c512efc0c2b6b46", size = 2065443, upload-time = "2025-02-08T21:24:36.778Z" },
    { url = "https://files.pythonhosted.org/packages/40/ed/40b971a09f46a22aa956071ea159413046e9d5fcd280a5910da058acdeb2/jsonschema_rs-0.29.1-cp313-cp313-manylinux_2_17_x86_64.manylinux2014_x86_64.whl", hash = "sha256:0f2a526c0deacd588864d3400a0997421dffef6fe1df5cfda4513a453c01ad42", size = 2082606, upload-time = "2025-02-08T21:24:38.388Z" },
    { url = "https://files.pythonhosted.org/packages/bc/59/1c142e1bfb87d57c18fb189149f7aa8edf751725d238d787015278b07600/jsonschema_rs-0.29.1-cp313-cp313-win32.whl", hash = "sha256:68acaefb54f921243552d15cfee3734d222125584243ca438de4444c5654a8a3", size = 1700666, upload-time = "2025-02-08T21:24:40.573Z" },
    { url = "https://files.pythonhosted.org/packages/13/e8/f0ad941286cd350b879dd2b3c848deecd27f0b3fbc0ff44f2809ad59718d/jsonschema_rs-0.29.1-cp313-cp313-win_amd64.whl", hash = "sha256:1c4e5a61ac760a2fc3856a129cc84aa6f8fba7b9bc07b19fe4101050a8ecc33c", size = 1871619, upload-time = "2025-02-08T21:24:42.286Z" },
    { url = "https://files.pythonhosted.org/packages/80/f9/5523f8ac5251998dda73b599a4cead30272479f2c76842cd69c1f12ff973/jsonschema_rs-0.29.1-cp39-cp39-macosx_10_12_x86_64.macosx_11_0_arm64.macosx_10_12_universal2.whl", hash = "sha256:d72c3b2a24936fde3f9cb3befec470e5ea23cf844f098f30f57d683630771cdf", size = 3829578, upload-time = "2025-02-08T21:24:57.896Z" },
    { url = "https://files.pythonhosted.org/packages/94/a6/100dc1ad14288523510d19aea06ed5e042bd522b66b13ea2428ea1a21466/jsonschema_rs-0.29.1-cp39-cp39-macosx_10_12_x86_64.whl", hash = "sha256:6142c8041f73a2dd67d7540f0609bd95e101f3d893d04471338e2508488319f4", size = 1969496, upload-time = "2025-02-08T21:24:59.601Z" },
    { url = "https://files.pythonhosted.org/packages/98/a7/20452d0f6d43b1317d67cf53ae1ba0af02cf1610eb3aea9a1bf476d70bad/jsonschema_rs-0.29.1-cp39-cp39-manylinux_2_12_i686.manylinux2010_i686.whl", hash = "sha256:e27b0a8114643cacd6dda7796d40555b393605ca21cc0384505b9ffda4106d12", size = 2066775, upload-time = "2025-02-08T21:25:03.061Z" },
    { url = "https://files.pythonhosted.org/packages/6e/82/84d02c2a75ca82f64b209a3e8e40346777b704b5d08ee0ca8c48979e2bad/jsonschema_rs-0.29.1-cp39-cp39-manylinux_2_17_aarch64.manylinux2014_aarch64.whl", hash = "sha256:b888c984640245f99dfd19397cb4723cd8c1781295427af50c995c49c616d561", size = 2068286, upload-time = "2025-02-08T21:25:06.014Z" },
    { url = "https://files.pythonhosted.org/packages/97/79/3d0032ba74ded151aae7e221b5d423b73202dc51354a9bb6a1c0b4ca1773/jsonschema_rs-0.29.1-cp39-cp39-manylinux_2_17_x86_64.manylinux2014_x86_64.whl", hash = "sha256:43e7ea704031aeff7fed671c7c71c01118710d6ebe0144114afaa944789a88f1", size = 2085766, upload-time = "2025-02-08T21:25:07.564Z" },
    { url = "https://files.pythonhosted.org/packages/5b/d0/0208f056f8a069afa3ee4e09c6352683471563636d1bea171dd632410a76/jsonschema_rs-0.29.1-cp39-cp39-win32.whl", hash = "sha256:ce58eef1742c8dadbf50318085d77ccbe81e30f4bf05ce42eb710403641c6cf2", size = 1704852, upload-time = "2025-02-08T21:25:09.172Z" },
    { url = "https://files.pythonhosted.org/packages/02/87/dc428471fe1ddb3a2971d8c54f4027d3fe0fd972d3563891de12e0b76b8b/jsonschema_rs-0.29.1-cp39-cp39-win_amd64.whl", hash = "sha256:d1a2b3f1c756579fc82b7d29def521e9532d6739b527ef446208ba5dd7e516e9", size = 1872532, upload-time = "2025-02-08T21:25:10.777Z" },
]

[[package]]
name = "langchain-core"
version = "0.3.67"
source = { registry = "https://pypi.org/simple" }
dependencies = [
    { name = "jsonpatch", marker = "python_full_version >= '3.11'" },
    { name = "langsmith", marker = "python_full_version >= '3.11'" },
    { name = "packaging", marker = "python_full_version >= '3.11'" },
    { name = "pydantic", marker = "python_full_version >= '3.11'" },
    { name = "pyyaml", marker = "python_full_version >= '3.11'" },
    { name = "tenacity", marker = "python_full_version >= '3.11'" },
    { name = "typing-extensions", marker = "python_full_version >= '3.11'" },
]
sdist = { url = "https://files.pythonhosted.org/packages/c2/40/875af0194024d0006874f061958fa417d3500bbfdc9a57e1bd1c2f4e6ed2/langchain_core-0.3.67.tar.gz", hash = "sha256:2c14aa44a0e78e014e96d7f2f8916ac109d0a0ba87ed67ee25bf7296bed7e7ba", size = 561952, upload-time = "2025-06-30T17:09:35.142Z" }
wheels = [
    { url = "https://files.pythonhosted.org/packages/9f/2b/a0d283089c6d08c12d47dca39a55029ff714e939ec04f4560420426ab613/langchain_core-0.3.67-py3-none-any.whl", hash = "sha256:b699f1f24b24fa2747c05e2daa280aa64478a51e01a4e82c7f8e20b6167dfa99", size = 440237, upload-time = "2025-06-30T17:09:33.323Z" },
]

[[package]]
name = "langgraph"
version = "0.5.0"
source = { registry = "https://pypi.org/simple" }
dependencies = [
    { name = "langchain-core", marker = "python_full_version >= '3.11'" },
    { name = "langgraph-checkpoint", marker = "python_full_version >= '3.11'" },
    { name = "langgraph-prebuilt", marker = "python_full_version >= '3.11'" },
    { name = "langgraph-sdk", marker = "python_full_version >= '3.11'" },
    { name = "pydantic", marker = "python_full_version >= '3.11'" },
    { name = "xxhash", marker = "python_full_version >= '3.11'" },
]
sdist = { url = "https://files.pythonhosted.org/packages/9b/5f/f08123cbfa0384b6a4011a9547fdbca52b53d51d69b21ff2a03332fde694/langgraph-0.5.0.tar.gz", hash = "sha256:7ad6d42f2a44e93e225cc65c59fac51c55ae549c9824adc22971d00e5ac26443", size = 434232, upload-time = "2025-06-26T22:55:18.068Z" }
wheels = [
    { url = "https://files.pythonhosted.org/packages/d2/a4/0d5551ef675d382497765c74cdd893e2758d2dc2041e0f3671f110761a04/langgraph-0.5.0-py3-none-any.whl", hash = "sha256:74e33efb6527602b79bfcc4e3d0bfbb15b8d86fa25bb417fdd8d3306456cf8de", size = 143658, upload-time = "2025-06-26T22:55:16.599Z" },
]

[[package]]
name = "langgraph-api"
version = "0.2.78"
source = { registry = "https://pypi.org/simple" }
dependencies = [
    { name = "cloudpickle", marker = "python_full_version >= '3.11'" },
    { name = "cryptography", marker = "python_full_version >= '3.11'" },
    { name = "httpx", marker = "python_full_version >= '3.11'" },
    { name = "jsonschema-rs", marker = "python_full_version >= '3.11'" },
    { name = "langchain-core", marker = "python_full_version >= '3.11'" },
    { name = "langgraph", marker = "python_full_version >= '3.11'" },
    { name = "langgraph-checkpoint", marker = "python_full_version >= '3.11'" },
    { name = "langgraph-runtime-inmem", marker = "python_full_version >= '3.11'" },
    { name = "langgraph-sdk", marker = "python_full_version >= '3.11'" },
    { name = "langsmith", marker = "python_full_version >= '3.11'" },
    { name = "orjson", marker = "python_full_version >= '3.11'" },
    { name = "pyjwt", marker = "python_full_version >= '3.11'" },
    { name = "sse-starlette", marker = "python_full_version >= '3.11'" },
    { name = "starlette", marker = "python_full_version >= '3.11'" },
    { name = "structlog", marker = "python_full_version >= '3.11'" },
    { name = "tenacity", marker = "python_full_version >= '3.11'" },
    { name = "truststore", marker = "python_full_version >= '3.11'" },
    { name = "uvicorn", marker = "python_full_version >= '3.11'" },
    { name = "watchfiles", marker = "python_full_version >= '3.11'" },
]
sdist = { url = "https://files.pythonhosted.org/packages/ba/88/1aa91bede22d1393a53605ff13a57d6cb3ce2831eb250a8a8f814c548d2e/langgraph_api-0.2.78.tar.gz", hash = "sha256:37aad4fe764934f358dbb26d50b4acbf4180aac673499d1502b5b468cc7acba4", size = 233581, upload-time = "2025-07-02T19:11:01.154Z" }
wheels = [
    { url = "https://files.pythonhosted.org/packages/7e/76/46626d99c36fce0c1ee1e1581f54b29acbed5e9f2e7cf9a198c825547d91/langgraph_api-0.2.78-py3-none-any.whl", hash = "sha256:57abe7fff9763d6f4eaf4419d103f75e77dca6d271db3816777c04bd67db4449", size = 190222, upload-time = "2025-07-02T19:10:59.793Z" },
]

[[package]]
name = "langgraph-checkpoint"
version = "2.1.0"
source = { registry = "https://pypi.org/simple" }
dependencies = [
    { name = "langchain-core", marker = "python_full_version >= '3.11'" },
    { name = "ormsgpack", marker = "python_full_version >= '3.11'" },
]
sdist = { url = "https://files.pythonhosted.org/packages/f9/30/c04abcb2ac30f200dbfde5839ca3832552fe2bd852d9e85a68e47418a11c/langgraph_checkpoint-2.1.0.tar.gz", hash = "sha256:cdaa2f0b49aa130ab185c02d82f02b40299a1fbc9ac59ac20cecce09642a1abe", size = 135501, upload-time = "2025-06-16T22:05:01.918Z" }
wheels = [
    { url = "https://files.pythonhosted.org/packages/0f/41/390a97d9d0abe5b71eea2f6fb618d8adadefa674e97f837bae6cda670bc7/langgraph_checkpoint-2.1.0-py3-none-any.whl", hash = "sha256:4cea3e512081da1241396a519cbfe4c5d92836545e2c64e85b6f5c34a1b8bc61", size = 43844, upload-time = "2025-06-16T22:05:00.758Z" },
]

[[package]]
name = "langgraph-cli"
version = "0.3.3"
source = { editable = "." }
dependencies = [
    { name = "click", version = "8.1.8", source = { registry = "https://pypi.org/simple" }, marker = "python_full_version < '3.10'" },
    { name = "click", version = "8.2.1", source = { registry = "https://pypi.org/simple" }, marker = "python_full_version >= '3.10'" },
    { name = "langgraph-sdk", marker = "python_full_version >= '3.11'" },
]

[package.optional-dependencies]
inmem = [
    { name = "langgraph-api", marker = "python_full_version >= '3.11'" },
    { name = "langgraph-runtime-inmem", marker = "python_full_version >= '3.11'" },
    { name = "python-dotenv" },
]

[package.dev-dependencies]
dev = [
    { name = "codespell" },
    { name = "msgspec" },
    { name = "mypy" },
    { name = "pytest" },
    { name = "pytest-asyncio" },
    { name = "pytest-mock" },
    { name = "pytest-watch" },
    { name = "ruff" },
]

[package.metadata]
requires-dist = [
    { name = "click", specifier = ">=8.1.7" },
    { name = "langgraph-api", marker = "python_full_version >= '3.11' and extra == 'inmem'", specifier = ">=0.2.67,<0.3.0" },
<<<<<<< HEAD
    { name = "langgraph-runtime-inmem", marker = "python_full_version >= '3.11' and extra == 'inmem'", specifier = ">=0.3.4,<0.4.0" },
=======
    { name = "langgraph-runtime-inmem", marker = "python_full_version >= '3.11' and extra == 'inmem'", specifier = ">=0.3.0,<0.4.0" },
>>>>>>> 813a1d6d
    { name = "langgraph-sdk", marker = "python_full_version >= '3.11'", specifier = ">=0.1.0" },
    { name = "python-dotenv", marker = "extra == 'inmem'", specifier = ">=0.8.0" },
]
provides-extras = ["inmem"]

[package.metadata.requires-dev]
dev = [
    { name = "codespell" },
    { name = "msgspec" },
    { name = "mypy" },
    { name = "pytest" },
    { name = "pytest-asyncio" },
    { name = "pytest-mock" },
    { name = "pytest-watch" },
    { name = "ruff" },
]

[[package]]
name = "langgraph-prebuilt"
version = "0.5.2"
source = { registry = "https://pypi.org/simple" }
dependencies = [
    { name = "langchain-core", marker = "python_full_version >= '3.11'" },
    { name = "langgraph-checkpoint", marker = "python_full_version >= '3.11'" },
]
sdist = { url = "https://files.pythonhosted.org/packages/bb/11/98134c47832fbde0caf0e06f1a104577da9215c358d7854093c1d835b272/langgraph_prebuilt-0.5.2.tar.gz", hash = "sha256:2c900a5be0d6a93ea2521e0d931697cad2b646f1fcda7aa5c39d8d7539772465", size = 117808, upload-time = "2025-06-30T19:52:48.307Z" }
wheels = [
    { url = "https://files.pythonhosted.org/packages/c3/64/6bc45ab9e0e1112698ebff579fe21f5606ea65cd08266995a357e312a4d2/langgraph_prebuilt-0.5.2-py3-none-any.whl", hash = "sha256:1f4cd55deca49dffc3e5127eec12fcd244fc381321002f728afa88642d5ec59d", size = 23776, upload-time = "2025-06-30T19:52:47.494Z" },
]

[[package]]
name = "langgraph-runtime-inmem"
version = "0.3.4"
source = { registry = "https://pypi.org/simple" }
dependencies = [
    { name = "blockbuster", marker = "python_full_version >= '3.11'" },
    { name = "langgraph", marker = "python_full_version >= '3.11'" },
    { name = "langgraph-checkpoint", marker = "python_full_version >= '3.11'" },
    { name = "sse-starlette", marker = "python_full_version >= '3.11'" },
    { name = "starlette", marker = "python_full_version >= '3.11'" },
    { name = "structlog", marker = "python_full_version >= '3.11'" },
]
sdist = { url = "https://files.pythonhosted.org/packages/c1/17/7ff669ff44a53ab342903c2996fff75a77494af9fe56abcfbca64fe2342b/langgraph_runtime_inmem-0.3.4.tar.gz", hash = "sha256:eda7828f3ea07126e5265024b74a3fa9bf611633ad83ba3296ab9f51d89b7c0c", size = 77424, upload-time = "2025-07-01T14:45:07.465Z" }
wheels = [
    { url = "https://files.pythonhosted.org/packages/95/0e/39c13ca7229a9425a0e5744a1d3817f80d38dd5ca7703494fb9cf836ba45/langgraph_runtime_inmem-0.3.4-py3-none-any.whl", hash = "sha256:dcb9ac68ac90b3fb1ddaf666d14a367ab70e69d5bb5589b77a72c318e29104ae", size = 29139, upload-time = "2025-07-01T14:45:06.472Z" },
]

[[package]]
name = "langgraph-sdk"
version = "0.1.72"
source = { registry = "https://pypi.org/simple" }
dependencies = [
    { name = "httpx", marker = "python_full_version >= '3.11'" },
    { name = "orjson", marker = "python_full_version >= '3.11'" },
]
sdist = { url = "https://files.pythonhosted.org/packages/c0/a6/cf13ace9bc7f0e8b13852ced0b37ece97f3140e232821c28bc852f8c1ea2/langgraph_sdk-0.1.72.tar.gz", hash = "sha256:396d8195881830700e2d54a0a9ee273e8b1173428e667502ef9c182a3cec7ab7", size = 71600, upload-time = "2025-06-27T01:12:03.788Z" }
wheels = [
    { url = "https://files.pythonhosted.org/packages/4b/4b/d56b51da08d168c2315cd092faa47bc83388b116756dbd6995026ec9ba3f/langgraph_sdk-0.1.72-py3-none-any.whl", hash = "sha256:925d3fcc7a26361db04f9c4beb3ec05bc36361b2a836d181ff2ab145071ec3ce", size = 50129, upload-time = "2025-06-27T01:12:02.449Z" },
]

[[package]]
name = "langsmith"
version = "0.4.4"
source = { registry = "https://pypi.org/simple" }
dependencies = [
    { name = "httpx", marker = "python_full_version >= '3.11'" },
    { name = "orjson", marker = "python_full_version >= '3.11' and platform_python_implementation != 'PyPy'" },
    { name = "packaging", marker = "python_full_version >= '3.11'" },
    { name = "pydantic", marker = "python_full_version >= '3.11'" },
    { name = "requests", marker = "python_full_version >= '3.11'" },
    { name = "requests-toolbelt", marker = "python_full_version >= '3.11'" },
    { name = "zstandard", marker = "python_full_version >= '3.11'" },
]
sdist = { url = "https://files.pythonhosted.org/packages/20/c8/8d2e0fc438d2d3d8d4300f7684ea30a754344ed00d7ba9cc2705241d2a5f/langsmith-0.4.4.tar.gz", hash = "sha256:70c53bbff24a7872e88e6fa0af98270f4986a6e364f9e85db1cc5636defa4d66", size = 352105, upload-time = "2025-06-27T19:20:36.207Z" }
wheels = [
    { url = "https://files.pythonhosted.org/packages/1d/33/a3337eb70d795495a299a1640d7a75f17fb917155a64309b96106e7b9452/langsmith-0.4.4-py3-none-any.whl", hash = "sha256:014c68329bd085bd6c770a6405c61bb6881f82eb554ce8c4d1984b0035fd1716", size = 367687, upload-time = "2025-06-27T19:20:33.839Z" },
]

[[package]]
name = "msgspec"
version = "0.19.0"
source = { registry = "https://pypi.org/simple" }
sdist = { url = "https://files.pythonhosted.org/packages/cf/9b/95d8ce458462b8b71b8a70fa94563b2498b89933689f3a7b8911edfae3d7/msgspec-0.19.0.tar.gz", hash = "sha256:604037e7cd475345848116e89c553aa9a233259733ab51986ac924ab1b976f8e", size = 216934, upload-time = "2024-12-27T17:40:28.597Z" }
wheels = [
    { url = "https://files.pythonhosted.org/packages/13/40/817282b42f58399762267b30deb8ac011d8db373f8da0c212c85fbe62b8f/msgspec-0.19.0-cp310-cp310-macosx_10_9_x86_64.whl", hash = "sha256:d8dd848ee7ca7c8153462557655570156c2be94e79acec3561cf379581343259", size = 190019, upload-time = "2024-12-27T17:39:13.803Z" },
    { url = "https://files.pythonhosted.org/packages/92/99/bd7ed738c00f223a8119928661167a89124140792af18af513e6519b0d54/msgspec-0.19.0-cp310-cp310-macosx_11_0_arm64.whl", hash = "sha256:0553bbc77662e5708fe66aa75e7bd3e4b0f209709c48b299afd791d711a93c36", size = 183680, upload-time = "2024-12-27T17:39:17.847Z" },
    { url = "https://files.pythonhosted.org/packages/e5/27/322badde18eb234e36d4a14122b89edd4e2973cdbc3da61ca7edf40a1ccd/msgspec-0.19.0-cp310-cp310-manylinux_2_17_aarch64.manylinux2014_aarch64.whl", hash = "sha256:fe2c4bf29bf4e89790b3117470dea2c20b59932772483082c468b990d45fb947", size = 209334, upload-time = "2024-12-27T17:39:19.065Z" },
    { url = "https://files.pythonhosted.org/packages/c6/65/080509c5774a1592b2779d902a70b5fe008532759927e011f068145a16cb/msgspec-0.19.0-cp310-cp310-manylinux_2_17_x86_64.manylinux2014_x86_64.whl", hash = "sha256:00e87ecfa9795ee5214861eab8326b0e75475c2e68a384002aa135ea2a27d909", size = 211551, upload-time = "2024-12-27T17:39:21.767Z" },
    { url = "https://files.pythonhosted.org/packages/6f/2e/1c23c6b4ca6f4285c30a39def1054e2bee281389e4b681b5e3711bd5a8c9/msgspec-0.19.0-cp310-cp310-musllinux_1_2_aarch64.whl", hash = "sha256:3c4ec642689da44618f68c90855a10edbc6ac3ff7c1d94395446c65a776e712a", size = 215099, upload-time = "2024-12-27T17:39:24.71Z" },
    { url = "https://files.pythonhosted.org/packages/83/fe/95f9654518879f3359d1e76bc41189113aa9102452170ab7c9a9a4ee52f6/msgspec-0.19.0-cp310-cp310-musllinux_1_2_x86_64.whl", hash = "sha256:2719647625320b60e2d8af06b35f5b12d4f4d281db30a15a1df22adb2295f633", size = 218211, upload-time = "2024-12-27T17:39:27.396Z" },
    { url = "https://files.pythonhosted.org/packages/79/f6/71ca7e87a1fb34dfe5efea8156c9ef59dd55613aeda2ca562f122cd22012/msgspec-0.19.0-cp310-cp310-win_amd64.whl", hash = "sha256:695b832d0091edd86eeb535cd39e45f3919f48d997685f7ac31acb15e0a2ed90", size = 186174, upload-time = "2024-12-27T17:39:29.647Z" },
    { url = "https://files.pythonhosted.org/packages/24/d4/2ec2567ac30dab072cce3e91fb17803c52f0a37aab6b0c24375d2b20a581/msgspec-0.19.0-cp311-cp311-macosx_10_9_x86_64.whl", hash = "sha256:aa77046904db764b0462036bc63ef71f02b75b8f72e9c9dd4c447d6da1ed8f8e", size = 187939, upload-time = "2024-12-27T17:39:32.347Z" },
    { url = "https://files.pythonhosted.org/packages/2b/c0/18226e4328897f4f19875cb62bb9259fe47e901eade9d9376ab5f251a929/msgspec-0.19.0-cp311-cp311-macosx_11_0_arm64.whl", hash = "sha256:047cfa8675eb3bad68722cfe95c60e7afabf84d1bd8938979dd2b92e9e4a9551", size = 182202, upload-time = "2024-12-27T17:39:33.633Z" },
    { url = "https://files.pythonhosted.org/packages/81/25/3a4b24d468203d8af90d1d351b77ea3cffb96b29492855cf83078f16bfe4/msgspec-0.19.0-cp311-cp311-manylinux_2_17_aarch64.manylinux2014_aarch64.whl", hash = "sha256:e78f46ff39a427e10b4a61614a2777ad69559cc8d603a7c05681f5a595ea98f7", size = 209029, upload-time = "2024-12-27T17:39:35.023Z" },
    { url = "https://files.pythonhosted.org/packages/85/2e/db7e189b57901955239f7689b5dcd6ae9458637a9c66747326726c650523/msgspec-0.19.0-cp311-cp311-manylinux_2_17_x86_64.manylinux2014_x86_64.whl", hash = "sha256:6c7adf191e4bd3be0e9231c3b6dc20cf1199ada2af523885efc2ed218eafd011", size = 210682, upload-time = "2024-12-27T17:39:36.384Z" },
    { url = "https://files.pythonhosted.org/packages/03/97/7c8895c9074a97052d7e4a1cc1230b7b6e2ca2486714eb12c3f08bb9d284/msgspec-0.19.0-cp311-cp311-musllinux_1_2_aarch64.whl", hash = "sha256:f04cad4385e20be7c7176bb8ae3dca54a08e9756cfc97bcdb4f18560c3042063", size = 214003, upload-time = "2024-12-27T17:39:39.097Z" },
    { url = "https://files.pythonhosted.org/packages/61/61/e892997bcaa289559b4d5869f066a8021b79f4bf8e955f831b095f47a4cd/msgspec-0.19.0-cp311-cp311-musllinux_1_2_x86_64.whl", hash = "sha256:45c8fb410670b3b7eb884d44a75589377c341ec1392b778311acdbfa55187716", size = 216833, upload-time = "2024-12-27T17:39:41.203Z" },
    { url = "https://files.pythonhosted.org/packages/ce/3d/71b2dffd3a1c743ffe13296ff701ee503feaebc3f04d0e75613b6563c374/msgspec-0.19.0-cp311-cp311-win_amd64.whl", hash = "sha256:70eaef4934b87193a27d802534dc466778ad8d536e296ae2f9334e182ac27b6c", size = 186184, upload-time = "2024-12-27T17:39:43.702Z" },
    { url = "https://files.pythonhosted.org/packages/b2/5f/a70c24f075e3e7af2fae5414c7048b0e11389685b7f717bb55ba282a34a7/msgspec-0.19.0-cp312-cp312-macosx_10_13_x86_64.whl", hash = "sha256:f98bd8962ad549c27d63845b50af3f53ec468b6318400c9f1adfe8b092d7b62f", size = 190485, upload-time = "2024-12-27T17:39:44.974Z" },
    { url = "https://files.pythonhosted.org/packages/89/b0/1b9763938cfae12acf14b682fcf05c92855974d921a5a985ecc197d1c672/msgspec-0.19.0-cp312-cp312-macosx_11_0_arm64.whl", hash = "sha256:43bbb237feab761b815ed9df43b266114203f53596f9b6e6f00ebd79d178cdf2", size = 183910, upload-time = "2024-12-27T17:39:46.401Z" },
    { url = "https://files.pythonhosted.org/packages/87/81/0c8c93f0b92c97e326b279795f9c5b956c5a97af28ca0fbb9fd86c83737a/msgspec-0.19.0-cp312-cp312-manylinux_2_17_aarch64.manylinux2014_aarch64.whl", hash = "sha256:4cfc033c02c3e0aec52b71710d7f84cb3ca5eb407ab2ad23d75631153fdb1f12", size = 210633, upload-time = "2024-12-27T17:39:49.099Z" },
    { url = "https://files.pythonhosted.org/packages/d0/ef/c5422ce8af73928d194a6606f8ae36e93a52fd5e8df5abd366903a5ca8da/msgspec-0.19.0-cp312-cp312-manylinux_2_17_x86_64.manylinux2014_x86_64.whl", hash = "sha256:d911c442571605e17658ca2b416fd8579c5050ac9adc5e00c2cb3126c97f73bc", size = 213594, upload-time = "2024-12-27T17:39:51.204Z" },
    { url = "https://files.pythonhosted.org/packages/19/2b/4137bc2ed45660444842d042be2cf5b18aa06efd2cda107cff18253b9653/msgspec-0.19.0-cp312-cp312-musllinux_1_2_aarch64.whl", hash = "sha256:757b501fa57e24896cf40a831442b19a864f56d253679f34f260dcb002524a6c", size = 214053, upload-time = "2024-12-27T17:39:52.866Z" },
    { url = "https://files.pythonhosted.org/packages/9d/e6/8ad51bdc806aac1dc501e8fe43f759f9ed7284043d722b53323ea421c360/msgspec-0.19.0-cp312-cp312-musllinux_1_2_x86_64.whl", hash = "sha256:5f0f65f29b45e2816d8bded36e6b837a4bf5fb60ec4bc3c625fa2c6da4124537", size = 219081, upload-time = "2024-12-27T17:39:55.142Z" },
    { url = "https://files.pythonhosted.org/packages/b1/ef/27dd35a7049c9a4f4211c6cd6a8c9db0a50647546f003a5867827ec45391/msgspec-0.19.0-cp312-cp312-win_amd64.whl", hash = "sha256:067f0de1c33cfa0b6a8206562efdf6be5985b988b53dd244a8e06f993f27c8c0", size = 187467, upload-time = "2024-12-27T17:39:56.531Z" },
    { url = "https://files.pythonhosted.org/packages/3c/cb/2842c312bbe618d8fefc8b9cedce37f773cdc8fa453306546dba2c21fd98/msgspec-0.19.0-cp313-cp313-macosx_10_13_x86_64.whl", hash = "sha256:f12d30dd6266557aaaf0aa0f9580a9a8fbeadfa83699c487713e355ec5f0bd86", size = 190498, upload-time = "2024-12-27T17:40:00.427Z" },
    { url = "https://files.pythonhosted.org/packages/58/95/c40b01b93465e1a5f3b6c7d91b10fb574818163740cc3acbe722d1e0e7e4/msgspec-0.19.0-cp313-cp313-macosx_11_0_arm64.whl", hash = "sha256:82b2c42c1b9ebc89e822e7e13bbe9d17ede0c23c187469fdd9505afd5a481314", size = 183950, upload-time = "2024-12-27T17:40:04.219Z" },
    { url = "https://files.pythonhosted.org/packages/e8/f0/5b764e066ce9aba4b70d1db8b087ea66098c7c27d59b9dd8a3532774d48f/msgspec-0.19.0-cp313-cp313-manylinux_2_17_aarch64.manylinux2014_aarch64.whl", hash = "sha256:19746b50be214a54239aab822964f2ac81e38b0055cca94808359d779338c10e", size = 210647, upload-time = "2024-12-27T17:40:05.606Z" },
    { url = "https://files.pythonhosted.org/packages/9d/87/bc14f49bc95c4cb0dd0a8c56028a67c014ee7e6818ccdce74a4862af259b/msgspec-0.19.0-cp313-cp313-manylinux_2_17_x86_64.manylinux2014_x86_64.whl", hash = "sha256:60ef4bdb0ec8e4ad62e5a1f95230c08efb1f64f32e6e8dd2ced685bcc73858b5", size = 213563, upload-time = "2024-12-27T17:40:10.516Z" },
    { url = "https://files.pythonhosted.org/packages/53/2f/2b1c2b056894fbaa975f68f81e3014bb447516a8b010f1bed3fb0e016ed7/msgspec-0.19.0-cp313-cp313-musllinux_1_2_aarch64.whl", hash = "sha256:ac7f7c377c122b649f7545810c6cd1b47586e3aa3059126ce3516ac7ccc6a6a9", size = 213996, upload-time = "2024-12-27T17:40:12.244Z" },
    { url = "https://files.pythonhosted.org/packages/aa/5a/4cd408d90d1417e8d2ce6a22b98a6853c1b4d7cb7669153e4424d60087f6/msgspec-0.19.0-cp313-cp313-musllinux_1_2_x86_64.whl", hash = "sha256:a5bc1472223a643f5ffb5bf46ccdede7f9795078194f14edd69e3aab7020d327", size = 219087, upload-time = "2024-12-27T17:40:14.881Z" },
    { url = "https://files.pythonhosted.org/packages/23/d8/f15b40611c2d5753d1abb0ca0da0c75348daf1252220e5dda2867bd81062/msgspec-0.19.0-cp313-cp313-win_amd64.whl", hash = "sha256:317050bc0f7739cb30d257ff09152ca309bf5a369854bbf1e57dffc310c1f20f", size = 187432, upload-time = "2024-12-27T17:40:16.256Z" },
    { url = "https://files.pythonhosted.org/packages/ea/d0/323f867eaec1f2236ba30adf613777b1c97a7e8698e2e881656b21871fa4/msgspec-0.19.0-cp39-cp39-macosx_10_9_x86_64.whl", hash = "sha256:15c1e86fff77184c20a2932cd9742bf33fe23125fa3fcf332df9ad2f7d483044", size = 189926, upload-time = "2024-12-27T17:40:18.939Z" },
    { url = "https://files.pythonhosted.org/packages/a8/37/c3e1b39bdae90a7258d77959f5f5e36ad44b40e2be91cff83eea33c54d43/msgspec-0.19.0-cp39-cp39-macosx_11_0_arm64.whl", hash = "sha256:3b5541b2b3294e5ffabe31a09d604e23a88533ace36ac288fa32a420aa38d229", size = 183873, upload-time = "2024-12-27T17:40:20.214Z" },
    { url = "https://files.pythonhosted.org/packages/cb/a2/48f2c15c7644668e51f4dce99d5f709bd55314e47acb02e90682f5880f35/msgspec-0.19.0-cp39-cp39-manylinux_2_17_aarch64.manylinux2014_aarch64.whl", hash = "sha256:0f5c043ace7962ef188746e83b99faaa9e3e699ab857ca3f367b309c8e2c6b12", size = 209272, upload-time = "2024-12-27T17:40:21.534Z" },
    { url = "https://files.pythonhosted.org/packages/25/3c/aa339cf08b990c3f07e67b229a3a8aa31bf129ed974b35e5daa0df7d9d56/msgspec-0.19.0-cp39-cp39-manylinux_2_17_x86_64.manylinux2014_x86_64.whl", hash = "sha256:ca06aa08e39bf57e39a258e1996474f84d0dd8130d486c00bec26d797b8c5446", size = 211396, upload-time = "2024-12-27T17:40:22.897Z" },
    { url = "https://files.pythonhosted.org/packages/c7/00/c7fb9d524327c558b2803973cc3f988c5100a1708879970a9e377bdf6f4f/msgspec-0.19.0-cp39-cp39-musllinux_1_2_aarch64.whl", hash = "sha256:e695dad6897896e9384cf5e2687d9ae9feaef50e802f93602d35458e20d1fb19", size = 215002, upload-time = "2024-12-27T17:40:24.341Z" },
    { url = "https://files.pythonhosted.org/packages/3f/bf/d9f9fff026c1248cde84a5ce62b3742e8a63a3c4e811f99f00c8babf7615/msgspec-0.19.0-cp39-cp39-musllinux_1_2_x86_64.whl", hash = "sha256:3be5c02e1fee57b54130316a08fe40cca53af92999a302a6054cd451700ea7db", size = 218132, upload-time = "2024-12-27T17:40:25.744Z" },
    { url = "https://files.pythonhosted.org/packages/00/03/b92011210f79794958167a3a3ea64a71135d9a2034cfb7597b545a42606d/msgspec-0.19.0-cp39-cp39-win_amd64.whl", hash = "sha256:0684573a821be3c749912acf5848cce78af4298345cb2d7a8b8948a0a5a27cfe", size = 186301, upload-time = "2024-12-27T17:40:27.076Z" },
]

[[package]]
name = "mypy"
version = "1.16.1"
source = { registry = "https://pypi.org/simple" }
dependencies = [
    { name = "mypy-extensions" },
    { name = "pathspec" },
    { name = "tomli", marker = "python_full_version < '3.11'" },
    { name = "typing-extensions" },
]
sdist = { url = "https://files.pythonhosted.org/packages/81/69/92c7fa98112e4d9eb075a239caa4ef4649ad7d441545ccffbd5e34607cbb/mypy-1.16.1.tar.gz", hash = "sha256:6bd00a0a2094841c5e47e7374bb42b83d64c527a502e3334e1173a0c24437bab", size = 3324747, upload-time = "2025-06-16T16:51:35.145Z" }
wheels = [
    { url = "https://files.pythonhosted.org/packages/8e/12/2bf23a80fcef5edb75de9a1e295d778e0f46ea89eb8b115818b663eff42b/mypy-1.16.1-cp310-cp310-macosx_10_9_x86_64.whl", hash = "sha256:b4f0fed1022a63c6fec38f28b7fc77fca47fd490445c69d0a66266c59dd0b88a", size = 10958644, upload-time = "2025-06-16T16:51:11.649Z" },
    { url = "https://files.pythonhosted.org/packages/08/50/bfe47b3b278eacf348291742fd5e6613bbc4b3434b72ce9361896417cfe5/mypy-1.16.1-cp310-cp310-macosx_11_0_arm64.whl", hash = "sha256:86042bbf9f5a05ea000d3203cf87aa9d0ccf9a01f73f71c58979eb9249f46d72", size = 10087033, upload-time = "2025-06-16T16:35:30.089Z" },
    { url = "https://files.pythonhosted.org/packages/21/de/40307c12fe25675a0776aaa2cdd2879cf30d99eec91b898de00228dc3ab5/mypy-1.16.1-cp310-cp310-manylinux_2_17_aarch64.manylinux2014_aarch64.manylinux_2_28_aarch64.whl", hash = "sha256:ea7469ee5902c95542bea7ee545f7006508c65c8c54b06dc2c92676ce526f3ea", size = 11875645, upload-time = "2025-06-16T16:35:48.49Z" },
    { url = "https://files.pythonhosted.org/packages/a6/d8/85bdb59e4a98b7a31495bd8f1a4445d8ffc86cde4ab1f8c11d247c11aedc/mypy-1.16.1-cp310-cp310-manylinux_2_17_x86_64.manylinux2014_x86_64.manylinux_2_28_x86_64.whl", hash = "sha256:352025753ef6a83cb9e7f2427319bb7875d1fdda8439d1e23de12ab164179574", size = 12616986, upload-time = "2025-06-16T16:48:39.526Z" },
    { url = "https://files.pythonhosted.org/packages/0e/d0/bb25731158fa8f8ee9e068d3e94fcceb4971fedf1424248496292512afe9/mypy-1.16.1-cp310-cp310-musllinux_1_2_x86_64.whl", hash = "sha256:ff9fa5b16e4c1364eb89a4d16bcda9987f05d39604e1e6c35378a2987c1aac2d", size = 12878632, upload-time = "2025-06-16T16:36:08.195Z" },
    { url = "https://files.pythonhosted.org/packages/2d/11/822a9beb7a2b825c0cb06132ca0a5183f8327a5e23ef89717c9474ba0bc6/mypy-1.16.1-cp310-cp310-win_amd64.whl", hash = "sha256:1256688e284632382f8f3b9e2123df7d279f603c561f099758e66dd6ed4e8bd6", size = 9484391, upload-time = "2025-06-16T16:37:56.151Z" },
    { url = "https://files.pythonhosted.org/packages/9a/61/ec1245aa1c325cb7a6c0f8570a2eee3bfc40fa90d19b1267f8e50b5c8645/mypy-1.16.1-cp311-cp311-macosx_10_9_x86_64.whl", hash = "sha256:472e4e4c100062488ec643f6162dd0d5208e33e2f34544e1fc931372e806c0cc", size = 10890557, upload-time = "2025-06-16T16:37:21.421Z" },
    { url = "https://files.pythonhosted.org/packages/6b/bb/6eccc0ba0aa0c7a87df24e73f0ad34170514abd8162eb0c75fd7128171fb/mypy-1.16.1-cp311-cp311-macosx_11_0_arm64.whl", hash = "sha256:ea16e2a7d2714277e349e24d19a782a663a34ed60864006e8585db08f8ad1782", size = 10012921, upload-time = "2025-06-16T16:51:28.659Z" },
    { url = "https://files.pythonhosted.org/packages/5f/80/b337a12e2006715f99f529e732c5f6a8c143bb58c92bb142d5ab380963a5/mypy-1.16.1-cp311-cp311-manylinux_2_17_aarch64.manylinux2014_aarch64.manylinux_2_28_aarch64.whl", hash = "sha256:08e850ea22adc4d8a4014651575567b0318ede51e8e9fe7a68f25391af699507", size = 11802887, upload-time = "2025-06-16T16:50:53.627Z" },
    { url = "https://files.pythonhosted.org/packages/d9/59/f7af072d09793d581a745a25737c7c0a945760036b16aeb620f658a017af/mypy-1.16.1-cp311-cp311-manylinux_2_17_x86_64.manylinux2014_x86_64.manylinux_2_28_x86_64.whl", hash = "sha256:22d76a63a42619bfb90122889b903519149879ddbf2ba4251834727944c8baca", size = 12531658, upload-time = "2025-06-16T16:33:55.002Z" },
    { url = "https://files.pythonhosted.org/packages/82/c4/607672f2d6c0254b94a646cfc45ad589dd71b04aa1f3d642b840f7cce06c/mypy-1.16.1-cp311-cp311-musllinux_1_2_x86_64.whl", hash = "sha256:2c7ce0662b6b9dc8f4ed86eb7a5d505ee3298c04b40ec13b30e572c0e5ae17c4", size = 12732486, upload-time = "2025-06-16T16:37:03.301Z" },
    { url = "https://files.pythonhosted.org/packages/b6/5e/136555ec1d80df877a707cebf9081bd3a9f397dedc1ab9750518d87489ec/mypy-1.16.1-cp311-cp311-win_amd64.whl", hash = "sha256:211287e98e05352a2e1d4e8759c5490925a7c784ddc84207f4714822f8cf99b6", size = 9479482, upload-time = "2025-06-16T16:47:37.48Z" },
    { url = "https://files.pythonhosted.org/packages/b4/d6/39482e5fcc724c15bf6280ff5806548c7185e0c090712a3736ed4d07e8b7/mypy-1.16.1-cp312-cp312-macosx_10_13_x86_64.whl", hash = "sha256:af4792433f09575d9eeca5c63d7d90ca4aeceda9d8355e136f80f8967639183d", size = 11066493, upload-time = "2025-06-16T16:47:01.683Z" },
    { url = "https://files.pythonhosted.org/packages/e6/e5/26c347890efc6b757f4d5bb83f4a0cf5958b8cf49c938ac99b8b72b420a6/mypy-1.16.1-cp312-cp312-macosx_11_0_arm64.whl", hash = "sha256:66df38405fd8466ce3517eda1f6640611a0b8e70895e2a9462d1d4323c5eb4b9", size = 10081687, upload-time = "2025-06-16T16:48:19.367Z" },
    { url = "https://files.pythonhosted.org/packages/44/c7/b5cb264c97b86914487d6a24bd8688c0172e37ec0f43e93b9691cae9468b/mypy-1.16.1-cp312-cp312-manylinux_2_17_aarch64.manylinux2014_aarch64.manylinux_2_28_aarch64.whl", hash = "sha256:44e7acddb3c48bd2713994d098729494117803616e116032af192871aed80b79", size = 11839723, upload-time = "2025-06-16T16:49:20.912Z" },
    { url = "https://files.pythonhosted.org/packages/15/f8/491997a9b8a554204f834ed4816bda813aefda31cf873bb099deee3c9a99/mypy-1.16.1-cp312-cp312-manylinux_2_17_x86_64.manylinux2014_x86_64.manylinux_2_28_x86_64.whl", hash = "sha256:0ab5eca37b50188163fa7c1b73c685ac66c4e9bdee4a85c9adac0e91d8895e15", size = 12722980, upload-time = "2025-06-16T16:37:40.929Z" },
    { url = "https://files.pythonhosted.org/packages/df/f0/2bd41e174b5fd93bc9de9a28e4fb673113633b8a7f3a607fa4a73595e468/mypy-1.16.1-cp312-cp312-musllinux_1_2_x86_64.whl", hash = "sha256:dedb6229b2c9086247e21a83c309754b9058b438704ad2f6807f0d8227f6ebdd", size = 12903328, upload-time = "2025-06-16T16:34:35.099Z" },
    { url = "https://files.pythonhosted.org/packages/61/81/5572108a7bec2c46b8aff7e9b524f371fe6ab5efb534d38d6b37b5490da8/mypy-1.16.1-cp312-cp312-win_amd64.whl", hash = "sha256:1f0435cf920e287ff68af3d10a118a73f212deb2ce087619eb4e648116d1fe9b", size = 9562321, upload-time = "2025-06-16T16:48:58.823Z" },
    { url = "https://files.pythonhosted.org/packages/28/e3/96964af4a75a949e67df4b95318fe2b7427ac8189bbc3ef28f92a1c5bc56/mypy-1.16.1-cp313-cp313-macosx_10_13_x86_64.whl", hash = "sha256:ddc91eb318c8751c69ddb200a5937f1232ee8efb4e64e9f4bc475a33719de438", size = 11063480, upload-time = "2025-06-16T16:47:56.205Z" },
    { url = "https://files.pythonhosted.org/packages/f5/4d/cd1a42b8e5be278fab7010fb289d9307a63e07153f0ae1510a3d7b703193/mypy-1.16.1-cp313-cp313-macosx_11_0_arm64.whl", hash = "sha256:87ff2c13d58bdc4bbe7dc0dedfe622c0f04e2cb2a492269f3b418df2de05c536", size = 10090538, upload-time = "2025-06-16T16:46:43.92Z" },
    { url = "https://files.pythonhosted.org/packages/c9/4f/c3c6b4b66374b5f68bab07c8cabd63a049ff69796b844bc759a0ca99bb2a/mypy-1.16.1-cp313-cp313-manylinux_2_17_aarch64.manylinux2014_aarch64.manylinux_2_28_aarch64.whl", hash = "sha256:0a7cfb0fe29fe5a9841b7c8ee6dffb52382c45acdf68f032145b75620acfbd6f", size = 11836839, upload-time = "2025-06-16T16:36:28.039Z" },
    { url = "https://files.pythonhosted.org/packages/b4/7e/81ca3b074021ad9775e5cb97ebe0089c0f13684b066a750b7dc208438403/mypy-1.16.1-cp313-cp313-manylinux_2_17_x86_64.manylinux2014_x86_64.manylinux_2_28_x86_64.whl", hash = "sha256:051e1677689c9d9578b9c7f4d206d763f9bbd95723cd1416fad50db49d52f359", size = 12715634, upload-time = "2025-06-16T16:50:34.441Z" },
    { url = "https://files.pythonhosted.org/packages/e9/95/bdd40c8be346fa4c70edb4081d727a54d0a05382d84966869738cfa8a497/mypy-1.16.1-cp313-cp313-musllinux_1_2_x86_64.whl", hash = "sha256:d5d2309511cc56c021b4b4e462907c2b12f669b2dbeb68300110ec27723971be", size = 12895584, upload-time = "2025-06-16T16:34:54.857Z" },
    { url = "https://files.pythonhosted.org/packages/5a/fd/d486a0827a1c597b3b48b1bdef47228a6e9ee8102ab8c28f944cb83b65dc/mypy-1.16.1-cp313-cp313-win_amd64.whl", hash = "sha256:4f58ac32771341e38a853c5d0ec0dfe27e18e27da9cdb8bbc882d2249c71a3ee", size = 9573886, upload-time = "2025-06-16T16:36:43.589Z" },
    { url = "https://files.pythonhosted.org/packages/49/5e/ed1e6a7344005df11dfd58b0fdd59ce939a0ba9f7ed37754bf20670b74db/mypy-1.16.1-cp39-cp39-macosx_10_9_x86_64.whl", hash = "sha256:7fc688329af6a287567f45cc1cefb9db662defeb14625213a5b7da6e692e2069", size = 10959511, upload-time = "2025-06-16T16:47:21.945Z" },
    { url = "https://files.pythonhosted.org/packages/30/88/a7cbc2541e91fe04f43d9e4577264b260fecedb9bccb64ffb1a34b7e6c22/mypy-1.16.1-cp39-cp39-macosx_11_0_arm64.whl", hash = "sha256:5e198ab3f55924c03ead626ff424cad1732d0d391478dfbf7bb97b34602395da", size = 10075555, upload-time = "2025-06-16T16:50:14.084Z" },
    { url = "https://files.pythonhosted.org/packages/93/f7/c62b1e31a32fbd1546cca5e0a2e5f181be5761265ad1f2e94f2a306fa906/mypy-1.16.1-cp39-cp39-manylinux_2_17_aarch64.manylinux2014_aarch64.manylinux_2_28_aarch64.whl", hash = "sha256:09aa4f91ada245f0a45dbc47e548fd94e0dd5a8433e0114917dc3b526912a30c", size = 11874169, upload-time = "2025-06-16T16:49:42.276Z" },
    { url = "https://files.pythonhosted.org/packages/c8/15/db580a28034657fb6cb87af2f8996435a5b19d429ea4dcd6e1c73d418e60/mypy-1.16.1-cp39-cp39-manylinux_2_17_x86_64.manylinux2014_x86_64.manylinux_2_28_x86_64.whl", hash = "sha256:13c7cd5b1cb2909aa318a90fd1b7e31f17c50b242953e7dd58345b2a814f6383", size = 12610060, upload-time = "2025-06-16T16:34:15.215Z" },
    { url = "https://files.pythonhosted.org/packages/ec/78/c17f48f6843048fa92d1489d3095e99324f2a8c420f831a04ccc454e2e51/mypy-1.16.1-cp39-cp39-musllinux_1_2_x86_64.whl", hash = "sha256:58e07fb958bc5d752a280da0e890c538f1515b79a65757bbdc54252ba82e0b40", size = 12875199, upload-time = "2025-06-16T16:35:14.448Z" },
    { url = "https://files.pythonhosted.org/packages/bc/d6/ed42167d0a42680381653fd251d877382351e1bd2c6dd8a818764be3beb1/mypy-1.16.1-cp39-cp39-win_amd64.whl", hash = "sha256:f895078594d918f93337a505f8add9bd654d1a24962b4c6ed9390e12531eb31b", size = 9487033, upload-time = "2025-06-16T16:49:57.907Z" },
    { url = "https://files.pythonhosted.org/packages/cf/d3/53e684e78e07c1a2bf7105715e5edd09ce951fc3f47cf9ed095ec1b7a037/mypy-1.16.1-py3-none-any.whl", hash = "sha256:5fc2ac4027d0ef28d6ba69a0343737a23c4d1b83672bf38d1fe237bdc0643b37", size = 2265923, upload-time = "2025-06-16T16:48:02.366Z" },
]

[[package]]
name = "mypy-extensions"
version = "1.1.0"
source = { registry = "https://pypi.org/simple" }
sdist = { url = "https://files.pythonhosted.org/packages/a2/6e/371856a3fb9d31ca8dac321cda606860fa4548858c0cc45d9d1d4ca2628b/mypy_extensions-1.1.0.tar.gz", hash = "sha256:52e68efc3284861e772bbcd66823fde5ae21fd2fdb51c62a211403730b916558", size = 6343, upload-time = "2025-04-22T14:54:24.164Z" }
wheels = [
    { url = "https://files.pythonhosted.org/packages/79/7b/2c79738432f5c924bef5071f933bcc9efd0473bac3b4aa584a6f7c1c8df8/mypy_extensions-1.1.0-py3-none-any.whl", hash = "sha256:1be4cccdb0f2482337c4743e60421de3a356cd97508abadd57d47403e94f5505", size = 4963, upload-time = "2025-04-22T14:54:22.983Z" },
]

[[package]]
name = "orjson"
version = "3.10.18"
source = { registry = "https://pypi.org/simple" }
sdist = { url = "https://files.pythonhosted.org/packages/81/0b/fea456a3ffe74e70ba30e01ec183a9b26bec4d497f61dcfce1b601059c60/orjson-3.10.18.tar.gz", hash = "sha256:e8da3947d92123eda795b68228cafe2724815621fe35e8e320a9e9593a4bcd53", size = 5422810, upload-time = "2025-04-29T23:30:08.423Z" }
wheels = [
    { url = "https://files.pythonhosted.org/packages/27/16/2ceb9fb7bc2b11b1e4a3ea27794256e93dee2309ebe297fd131a778cd150/orjson-3.10.18-cp310-cp310-macosx_10_15_x86_64.macosx_11_0_arm64.macosx_10_15_universal2.whl", hash = "sha256:a45e5d68066b408e4bc383b6e4ef05e717c65219a9e1390abc6155a520cac402", size = 248927, upload-time = "2025-04-29T23:28:08.643Z" },
    { url = "https://files.pythonhosted.org/packages/3d/e1/d3c0a2bba5b9906badd121da449295062b289236c39c3a7801f92c4682b0/orjson-3.10.18-cp310-cp310-manylinux_2_17_aarch64.manylinux2014_aarch64.whl", hash = "sha256:be3b9b143e8b9db05368b13b04c84d37544ec85bb97237b3a923f076265ec89c", size = 136995, upload-time = "2025-04-29T23:28:11.503Z" },
    { url = "https://files.pythonhosted.org/packages/d7/51/698dd65e94f153ee5ecb2586c89702c9e9d12f165a63e74eb9ea1299f4e1/orjson-3.10.18-cp310-cp310-manylinux_2_17_armv7l.manylinux2014_armv7l.whl", hash = "sha256:9b0aa09745e2c9b3bf779b096fa71d1cc2d801a604ef6dd79c8b1bfef52b2f92", size = 132893, upload-time = "2025-04-29T23:28:12.751Z" },
    { url = "https://files.pythonhosted.org/packages/b3/e5/155ce5a2c43a85e790fcf8b985400138ce5369f24ee6770378ee6b691036/orjson-3.10.18-cp310-cp310-manylinux_2_17_i686.manylinux2014_i686.whl", hash = "sha256:53a245c104d2792e65c8d225158f2b8262749ffe64bc7755b00024757d957a13", size = 137017, upload-time = "2025-04-29T23:28:14.498Z" },
    { url = "https://files.pythonhosted.org/packages/46/bb/6141ec3beac3125c0b07375aee01b5124989907d61c72c7636136e4bd03e/orjson-3.10.18-cp310-cp310-manylinux_2_17_ppc64le.manylinux2014_ppc64le.whl", hash = "sha256:f9495ab2611b7f8a0a8a505bcb0f0cbdb5469caafe17b0e404c3c746f9900469", size = 138290, upload-time = "2025-04-29T23:28:16.211Z" },
    { url = "https://files.pythonhosted.org/packages/77/36/6961eca0b66b7809d33c4ca58c6bd4c23a1b914fb23aba2fa2883f791434/orjson-3.10.18-cp310-cp310-manylinux_2_17_s390x.manylinux2014_s390x.whl", hash = "sha256:73be1cbcebadeabdbc468f82b087df435843c809cd079a565fb16f0f3b23238f", size = 142828, upload-time = "2025-04-29T23:28:18.065Z" },
    { url = "https://files.pythonhosted.org/packages/8b/2f/0c646d5fd689d3be94f4d83fa9435a6c4322c9b8533edbb3cd4bc8c5f69a/orjson-3.10.18-cp310-cp310-manylinux_2_17_x86_64.manylinux2014_x86_64.whl", hash = "sha256:fe8936ee2679e38903df158037a2f1c108129dee218975122e37847fb1d4ac68", size = 132806, upload-time = "2025-04-29T23:28:19.782Z" },
    { url = "https://files.pythonhosted.org/packages/ea/af/65907b40c74ef4c3674ef2bcfa311c695eb934710459841b3c2da212215c/orjson-3.10.18-cp310-cp310-musllinux_1_2_aarch64.whl", hash = "sha256:7115fcbc8525c74e4c2b608129bef740198e9a120ae46184dac7683191042056", size = 135005, upload-time = "2025-04-29T23:28:21.367Z" },
    { url = "https://files.pythonhosted.org/packages/c7/d1/68bd20ac6a32cd1f1b10d23e7cc58ee1e730e80624e3031d77067d7150fc/orjson-3.10.18-cp310-cp310-musllinux_1_2_armv7l.whl", hash = "sha256:771474ad34c66bc4d1c01f645f150048030694ea5b2709b87d3bda273ffe505d", size = 413418, upload-time = "2025-04-29T23:28:23.097Z" },
    { url = "https://files.pythonhosted.org/packages/31/31/c701ec0bcc3e80e5cb6e319c628ef7b768aaa24b0f3b4c599df2eaacfa24/orjson-3.10.18-cp310-cp310-musllinux_1_2_i686.whl", hash = "sha256:7c14047dbbea52886dd87169f21939af5d55143dad22d10db6a7514f058156a8", size = 153288, upload-time = "2025-04-29T23:28:25.02Z" },
    { url = "https://files.pythonhosted.org/packages/d9/31/5e1aa99a10893a43cfc58009f9da840990cc8a9ebb75aa452210ba18587e/orjson-3.10.18-cp310-cp310-musllinux_1_2_x86_64.whl", hash = "sha256:641481b73baec8db14fdf58f8967e52dc8bda1f2aba3aa5f5c1b07ed6df50b7f", size = 137181, upload-time = "2025-04-29T23:28:26.318Z" },
    { url = "https://files.pythonhosted.org/packages/bf/8c/daba0ac1b8690011d9242a0f37235f7d17df6d0ad941021048523b76674e/orjson-3.10.18-cp310-cp310-win32.whl", hash = "sha256:607eb3ae0909d47280c1fc657c4284c34b785bae371d007595633f4b1a2bbe06", size = 142694, upload-time = "2025-04-29T23:28:28.092Z" },
    { url = "https://files.pythonhosted.org/packages/16/62/8b687724143286b63e1d0fab3ad4214d54566d80b0ba9d67c26aaf28a2f8/orjson-3.10.18-cp310-cp310-win_amd64.whl", hash = "sha256:8770432524ce0eca50b7efc2a9a5f486ee0113a5fbb4231526d414e6254eba92", size = 134600, upload-time = "2025-04-29T23:28:29.422Z" },
    { url = "https://files.pythonhosted.org/packages/97/c7/c54a948ce9a4278794f669a353551ce7db4ffb656c69a6e1f2264d563e50/orjson-3.10.18-cp311-cp311-macosx_10_15_x86_64.macosx_11_0_arm64.macosx_10_15_universal2.whl", hash = "sha256:e0a183ac3b8e40471e8d843105da6fbe7c070faab023be3b08188ee3f85719b8", size = 248929, upload-time = "2025-04-29T23:28:30.716Z" },
    { url = "https://files.pythonhosted.org/packages/9e/60/a9c674ef1dd8ab22b5b10f9300e7e70444d4e3cda4b8258d6c2488c32143/orjson-3.10.18-cp311-cp311-macosx_15_0_arm64.whl", hash = "sha256:5ef7c164d9174362f85238d0cd4afdeeb89d9e523e4651add6a5d458d6f7d42d", size = 133364, upload-time = "2025-04-29T23:28:32.392Z" },
    { url = "https://files.pythonhosted.org/packages/c1/4e/f7d1bdd983082216e414e6d7ef897b0c2957f99c545826c06f371d52337e/orjson-3.10.18-cp311-cp311-manylinux_2_17_aarch64.manylinux2014_aarch64.whl", hash = "sha256:afd14c5d99cdc7bf93f22b12ec3b294931518aa019e2a147e8aa2f31fd3240f7", size = 136995, upload-time = "2025-04-29T23:28:34.024Z" },
    { url = "https://files.pythonhosted.org/packages/17/89/46b9181ba0ea251c9243b0c8ce29ff7c9796fa943806a9c8b02592fce8ea/orjson-3.10.18-cp311-cp311-manylinux_2_17_armv7l.manylinux2014_armv7l.whl", hash = "sha256:7b672502323b6cd133c4af6b79e3bea36bad2d16bca6c1f645903fce83909a7a", size = 132894, upload-time = "2025-04-29T23:28:35.318Z" },
    { url = "https://files.pythonhosted.org/packages/ca/dd/7bce6fcc5b8c21aef59ba3c67f2166f0a1a9b0317dcca4a9d5bd7934ecfd/orjson-3.10.18-cp311-cp311-manylinux_2_17_i686.manylinux2014_i686.whl", hash = "sha256:51f8c63be6e070ec894c629186b1c0fe798662b8687f3d9fdfa5e401c6bd7679", size = 137016, upload-time = "2025-04-29T23:28:36.674Z" },
    { url = "https://files.pythonhosted.org/packages/1c/4a/b8aea1c83af805dcd31c1f03c95aabb3e19a016b2a4645dd822c5686e94d/orjson-3.10.18-cp311-cp311-manylinux_2_17_ppc64le.manylinux2014_ppc64le.whl", hash = "sha256:3f9478ade5313d724e0495d167083c6f3be0dd2f1c9c8a38db9a9e912cdaf947", size = 138290, upload-time = "2025-04-29T23:28:38.3Z" },
    { url = "https://files.pythonhosted.org/packages/36/d6/7eb05c85d987b688707f45dcf83c91abc2251e0dd9fb4f7be96514f838b1/orjson-3.10.18-cp311-cp311-manylinux_2_17_s390x.manylinux2014_s390x.whl", hash = "sha256:187aefa562300a9d382b4b4eb9694806e5848b0cedf52037bb5c228c61bb66d4", size = 142829, upload-time = "2025-04-29T23:28:39.657Z" },
    { url = "https://files.pythonhosted.org/packages/d2/78/ddd3ee7873f2b5f90f016bc04062713d567435c53ecc8783aab3a4d34915/orjson-3.10.18-cp311-cp311-manylinux_2_17_x86_64.manylinux2014_x86_64.whl", hash = "sha256:9da552683bc9da222379c7a01779bddd0ad39dd699dd6300abaf43eadee38334", size = 132805, upload-time = "2025-04-29T23:28:40.969Z" },
    { url = "https://files.pythonhosted.org/packages/8c/09/c8e047f73d2c5d21ead9c180203e111cddeffc0848d5f0f974e346e21c8e/orjson-3.10.18-cp311-cp311-musllinux_1_2_aarch64.whl", hash = "sha256:e450885f7b47a0231979d9c49b567ed1c4e9f69240804621be87c40bc9d3cf17", size = 135008, upload-time = "2025-04-29T23:28:42.284Z" },
    { url = "https://files.pythonhosted.org/packages/0c/4b/dccbf5055ef8fb6eda542ab271955fc1f9bf0b941a058490293f8811122b/orjson-3.10.18-cp311-cp311-musllinux_1_2_armv7l.whl", hash = "sha256:5e3c9cc2ba324187cd06287ca24f65528f16dfc80add48dc99fa6c836bb3137e", size = 413419, upload-time = "2025-04-29T23:28:43.673Z" },
    { url = "https://files.pythonhosted.org/packages/8a/f3/1eac0c5e2d6d6790bd2025ebfbefcbd37f0d097103d76f9b3f9302af5a17/orjson-3.10.18-cp311-cp311-musllinux_1_2_i686.whl", hash = "sha256:50ce016233ac4bfd843ac5471e232b865271d7d9d44cf9d33773bcd883ce442b", size = 153292, upload-time = "2025-04-29T23:28:45.573Z" },
    { url = "https://files.pythonhosted.org/packages/1f/b4/ef0abf64c8f1fabf98791819ab502c2c8c1dc48b786646533a93637d8999/orjson-3.10.18-cp311-cp311-musllinux_1_2_x86_64.whl", hash = "sha256:b3ceff74a8f7ffde0b2785ca749fc4e80e4315c0fd887561144059fb1c138aa7", size = 137182, upload-time = "2025-04-29T23:28:47.229Z" },
    { url = "https://files.pythonhosted.org/packages/a9/a3/6ea878e7b4a0dc5c888d0370d7752dcb23f402747d10e2257478d69b5e63/orjson-3.10.18-cp311-cp311-win32.whl", hash = "sha256:fdba703c722bd868c04702cac4cb8c6b8ff137af2623bc0ddb3b3e6a2c8996c1", size = 142695, upload-time = "2025-04-29T23:28:48.564Z" },
    { url = "https://files.pythonhosted.org/packages/79/2a/4048700a3233d562f0e90d5572a849baa18ae4e5ce4c3ba6247e4ece57b0/orjson-3.10.18-cp311-cp311-win_amd64.whl", hash = "sha256:c28082933c71ff4bc6ccc82a454a2bffcef6e1d7379756ca567c772e4fb3278a", size = 134603, upload-time = "2025-04-29T23:28:50.442Z" },
    { url = "https://files.pythonhosted.org/packages/03/45/10d934535a4993d27e1c84f1810e79ccf8b1b7418cef12151a22fe9bb1e1/orjson-3.10.18-cp311-cp311-win_arm64.whl", hash = "sha256:a6c7c391beaedd3fa63206e5c2b7b554196f14debf1ec9deb54b5d279b1b46f5", size = 131400, upload-time = "2025-04-29T23:28:51.838Z" },
    { url = "https://files.pythonhosted.org/packages/21/1a/67236da0916c1a192d5f4ccbe10ec495367a726996ceb7614eaa687112f2/orjson-3.10.18-cp312-cp312-macosx_10_15_x86_64.macosx_11_0_arm64.macosx_10_15_universal2.whl", hash = "sha256:50c15557afb7f6d63bc6d6348e0337a880a04eaa9cd7c9d569bcb4e760a24753", size = 249184, upload-time = "2025-04-29T23:28:53.612Z" },
    { url = "https://files.pythonhosted.org/packages/b3/bc/c7f1db3b1d094dc0c6c83ed16b161a16c214aaa77f311118a93f647b32dc/orjson-3.10.18-cp312-cp312-macosx_15_0_arm64.whl", hash = "sha256:356b076f1662c9813d5fa56db7d63ccceef4c271b1fb3dd522aca291375fcf17", size = 133279, upload-time = "2025-04-29T23:28:55.055Z" },
    { url = "https://files.pythonhosted.org/packages/af/84/664657cd14cc11f0d81e80e64766c7ba5c9b7fc1ec304117878cc1b4659c/orjson-3.10.18-cp312-cp312-manylinux_2_17_aarch64.manylinux2014_aarch64.whl", hash = "sha256:559eb40a70a7494cd5beab2d73657262a74a2c59aff2068fdba8f0424ec5b39d", size = 136799, upload-time = "2025-04-29T23:28:56.828Z" },
    { url = "https://files.pythonhosted.org/packages/9a/bb/f50039c5bb05a7ab024ed43ba25d0319e8722a0ac3babb0807e543349978/orjson-3.10.18-cp312-cp312-manylinux_2_17_armv7l.manylinux2014_armv7l.whl", hash = "sha256:f3c29eb9a81e2fbc6fd7ddcfba3e101ba92eaff455b8d602bf7511088bbc0eae", size = 132791, upload-time = "2025-04-29T23:28:58.751Z" },
    { url = "https://files.pythonhosted.org/packages/93/8c/ee74709fc072c3ee219784173ddfe46f699598a1723d9d49cbc78d66df65/orjson-3.10.18-cp312-cp312-manylinux_2_17_i686.manylinux2014_i686.whl", hash = "sha256:6612787e5b0756a171c7d81ba245ef63a3533a637c335aa7fcb8e665f4a0966f", size = 137059, upload-time = "2025-04-29T23:29:00.129Z" },
    { url = "https://files.pythonhosted.org/packages/6a/37/e6d3109ee004296c80426b5a62b47bcadd96a3deab7443e56507823588c5/orjson-3.10.18-cp312-cp312-manylinux_2_17_ppc64le.manylinux2014_ppc64le.whl", hash = "sha256:7ac6bd7be0dcab5b702c9d43d25e70eb456dfd2e119d512447468f6405b4a69c", size = 138359, upload-time = "2025-04-29T23:29:01.704Z" },
    { url = "https://files.pythonhosted.org/packages/4f/5d/387dafae0e4691857c62bd02839a3bf3fa648eebd26185adfac58d09f207/orjson-3.10.18-cp312-cp312-manylinux_2_17_s390x.manylinux2014_s390x.whl", hash = "sha256:9f72f100cee8dde70100406d5c1abba515a7df926d4ed81e20a9730c062fe9ad", size = 142853, upload-time = "2025-04-29T23:29:03.576Z" },
    { url = "https://files.pythonhosted.org/packages/27/6f/875e8e282105350b9a5341c0222a13419758545ae32ad6e0fcf5f64d76aa/orjson-3.10.18-cp312-cp312-manylinux_2_17_x86_64.manylinux2014_x86_64.whl", hash = "sha256:9dca85398d6d093dd41dc0983cbf54ab8e6afd1c547b6b8a311643917fbf4e0c", size = 133131, upload-time = "2025-04-29T23:29:05.753Z" },
    { url = "https://files.pythonhosted.org/packages/48/b2/73a1f0b4790dcb1e5a45f058f4f5dcadc8a85d90137b50d6bbc6afd0ae50/orjson-3.10.18-cp312-cp312-musllinux_1_2_aarch64.whl", hash = "sha256:22748de2a07fcc8781a70edb887abf801bb6142e6236123ff93d12d92db3d406", size = 134834, upload-time = "2025-04-29T23:29:07.35Z" },
    { url = "https://files.pythonhosted.org/packages/56/f5/7ed133a5525add9c14dbdf17d011dd82206ca6840811d32ac52a35935d19/orjson-3.10.18-cp312-cp312-musllinux_1_2_armv7l.whl", hash = "sha256:3a83c9954a4107b9acd10291b7f12a6b29e35e8d43a414799906ea10e75438e6", size = 413368, upload-time = "2025-04-29T23:29:09.301Z" },
    { url = "https://files.pythonhosted.org/packages/11/7c/439654221ed9c3324bbac7bdf94cf06a971206b7b62327f11a52544e4982/orjson-3.10.18-cp312-cp312-musllinux_1_2_i686.whl", hash = "sha256:303565c67a6c7b1f194c94632a4a39918e067bd6176a48bec697393865ce4f06", size = 153359, upload-time = "2025-04-29T23:29:10.813Z" },
    { url = "https://files.pythonhosted.org/packages/48/e7/d58074fa0cc9dd29a8fa2a6c8d5deebdfd82c6cfef72b0e4277c4017563a/orjson-3.10.18-cp312-cp312-musllinux_1_2_x86_64.whl", hash = "sha256:86314fdb5053a2f5a5d881f03fca0219bfdf832912aa88d18676a5175c6916b5", size = 137466, upload-time = "2025-04-29T23:29:12.26Z" },
    { url = "https://files.pythonhosted.org/packages/57/4d/fe17581cf81fb70dfcef44e966aa4003360e4194d15a3f38cbffe873333a/orjson-3.10.18-cp312-cp312-win32.whl", hash = "sha256:187ec33bbec58c76dbd4066340067d9ece6e10067bb0cc074a21ae3300caa84e", size = 142683, upload-time = "2025-04-29T23:29:13.865Z" },
    { url = "https://files.pythonhosted.org/packages/e6/22/469f62d25ab5f0f3aee256ea732e72dc3aab6d73bac777bd6277955bceef/orjson-3.10.18-cp312-cp312-win_amd64.whl", hash = "sha256:f9f94cf6d3f9cd720d641f8399e390e7411487e493962213390d1ae45c7814fc", size = 134754, upload-time = "2025-04-29T23:29:15.338Z" },
    { url = "https://files.pythonhosted.org/packages/10/b0/1040c447fac5b91bc1e9c004b69ee50abb0c1ffd0d24406e1350c58a7fcb/orjson-3.10.18-cp312-cp312-win_arm64.whl", hash = "sha256:3d600be83fe4514944500fa8c2a0a77099025ec6482e8087d7659e891f23058a", size = 131218, upload-time = "2025-04-29T23:29:17.324Z" },
    { url = "https://files.pythonhosted.org/packages/04/f0/8aedb6574b68096f3be8f74c0b56d36fd94bcf47e6c7ed47a7bd1474aaa8/orjson-3.10.18-cp313-cp313-macosx_10_15_x86_64.macosx_11_0_arm64.macosx_10_15_universal2.whl", hash = "sha256:69c34b9441b863175cc6a01f2935de994025e773f814412030f269da4f7be147", size = 249087, upload-time = "2025-04-29T23:29:19.083Z" },
    { url = "https://files.pythonhosted.org/packages/bc/f7/7118f965541aeac6844fcb18d6988e111ac0d349c9b80cda53583e758908/orjson-3.10.18-cp313-cp313-macosx_15_0_arm64.whl", hash = "sha256:1ebeda919725f9dbdb269f59bc94f861afbe2a27dce5608cdba2d92772364d1c", size = 133273, upload-time = "2025-04-29T23:29:20.602Z" },
    { url = "https://files.pythonhosted.org/packages/fb/d9/839637cc06eaf528dd8127b36004247bf56e064501f68df9ee6fd56a88ee/orjson-3.10.18-cp313-cp313-manylinux_2_17_aarch64.manylinux2014_aarch64.whl", hash = "sha256:5adf5f4eed520a4959d29ea80192fa626ab9a20b2ea13f8f6dc58644f6927103", size = 136779, upload-time = "2025-04-29T23:29:22.062Z" },
    { url = "https://files.pythonhosted.org/packages/2b/6d/f226ecfef31a1f0e7d6bf9a31a0bbaf384c7cbe3fce49cc9c2acc51f902a/orjson-3.10.18-cp313-cp313-manylinux_2_17_armv7l.manylinux2014_armv7l.whl", hash = "sha256:7592bb48a214e18cd670974f289520f12b7aed1fa0b2e2616b8ed9e069e08595", size = 132811, upload-time = "2025-04-29T23:29:23.602Z" },
    { url = "https://files.pythonhosted.org/packages/73/2d/371513d04143c85b681cf8f3bce743656eb5b640cb1f461dad750ac4b4d4/orjson-3.10.18-cp313-cp313-manylinux_2_17_i686.manylinux2014_i686.whl", hash = "sha256:f872bef9f042734110642b7a11937440797ace8c87527de25e0c53558b579ccc", size = 137018, upload-time = "2025-04-29T23:29:25.094Z" },
    { url = "https://files.pythonhosted.org/packages/69/cb/a4d37a30507b7a59bdc484e4a3253c8141bf756d4e13fcc1da760a0b00cb/orjson-3.10.18-cp313-cp313-manylinux_2_17_ppc64le.manylinux2014_ppc64le.whl", hash = "sha256:0315317601149c244cb3ecef246ef5861a64824ccbcb8018d32c66a60a84ffbc", size = 138368, upload-time = "2025-04-29T23:29:26.609Z" },
    { url = "https://files.pythonhosted.org/packages/1e/ae/cd10883c48d912d216d541eb3db8b2433415fde67f620afe6f311f5cd2ca/orjson-3.10.18-cp313-cp313-manylinux_2_17_s390x.manylinux2014_s390x.whl", hash = "sha256:e0da26957e77e9e55a6c2ce2e7182a36a6f6b180ab7189315cb0995ec362e049", size = 142840, upload-time = "2025-04-29T23:29:28.153Z" },
    { url = "https://files.pythonhosted.org/packages/6d/4c/2bda09855c6b5f2c055034c9eda1529967b042ff8d81a05005115c4e6772/orjson-3.10.18-cp313-cp313-manylinux_2_17_x86_64.manylinux2014_x86_64.whl", hash = "sha256:bb70d489bc79b7519e5803e2cc4c72343c9dc1154258adf2f8925d0b60da7c58", size = 133135, upload-time = "2025-04-29T23:29:29.726Z" },
    { url = "https://files.pythonhosted.org/packages/13/4a/35971fd809a8896731930a80dfff0b8ff48eeb5d8b57bb4d0d525160017f/orjson-3.10.18-cp313-cp313-musllinux_1_2_aarch64.whl", hash = "sha256:e9e86a6af31b92299b00736c89caf63816f70a4001e750bda179e15564d7a034", size = 134810, upload-time = "2025-04-29T23:29:31.269Z" },
    { url = "https://files.pythonhosted.org/packages/99/70/0fa9e6310cda98365629182486ff37a1c6578e34c33992df271a476ea1cd/orjson-3.10.18-cp313-cp313-musllinux_1_2_armv7l.whl", hash = "sha256:c382a5c0b5931a5fc5405053d36c1ce3fd561694738626c77ae0b1dfc0242ca1", size = 413491, upload-time = "2025-04-29T23:29:33.315Z" },
    { url = "https://files.pythonhosted.org/packages/32/cb/990a0e88498babddb74fb97855ae4fbd22a82960e9b06eab5775cac435da/orjson-3.10.18-cp313-cp313-musllinux_1_2_i686.whl", hash = "sha256:8e4b2ae732431127171b875cb2668f883e1234711d3c147ffd69fe5be51a8012", size = 153277, upload-time = "2025-04-29T23:29:34.946Z" },
    { url = "https://files.pythonhosted.org/packages/92/44/473248c3305bf782a384ed50dd8bc2d3cde1543d107138fd99b707480ca1/orjson-3.10.18-cp313-cp313-musllinux_1_2_x86_64.whl", hash = "sha256:2d808e34ddb24fc29a4d4041dcfafbae13e129c93509b847b14432717d94b44f", size = 137367, upload-time = "2025-04-29T23:29:36.52Z" },
    { url = "https://files.pythonhosted.org/packages/ad/fd/7f1d3edd4ffcd944a6a40e9f88af2197b619c931ac4d3cfba4798d4d3815/orjson-3.10.18-cp313-cp313-win32.whl", hash = "sha256:ad8eacbb5d904d5591f27dee4031e2c1db43d559edb8f91778efd642d70e6bea", size = 142687, upload-time = "2025-04-29T23:29:38.292Z" },
    { url = "https://files.pythonhosted.org/packages/4b/03/c75c6ad46be41c16f4cfe0352a2d1450546f3c09ad2c9d341110cd87b025/orjson-3.10.18-cp313-cp313-win_amd64.whl", hash = "sha256:aed411bcb68bf62e85588f2a7e03a6082cc42e5a2796e06e72a962d7c6310b52", size = 134794, upload-time = "2025-04-29T23:29:40.349Z" },
    { url = "https://files.pythonhosted.org/packages/c2/28/f53038a5a72cc4fd0b56c1eafb4ef64aec9685460d5ac34de98ca78b6e29/orjson-3.10.18-cp313-cp313-win_arm64.whl", hash = "sha256:f54c1385a0e6aba2f15a40d703b858bedad36ded0491e55d35d905b2c34a4cc3", size = 131186, upload-time = "2025-04-29T23:29:41.922Z" },
    { url = "https://files.pythonhosted.org/packages/df/db/69488acaa2316788b7e171f024912c6fe8193aa2e24e9cfc7bc41c3669ba/orjson-3.10.18-cp39-cp39-macosx_10_15_x86_64.macosx_11_0_arm64.macosx_10_15_universal2.whl", hash = "sha256:c95fae14225edfd699454e84f61c3dd938df6629a00c6ce15e704f57b58433bb", size = 249301, upload-time = "2025-04-29T23:29:44.719Z" },
    { url = "https://files.pythonhosted.org/packages/23/21/d816c44ec5d1482c654e1d23517d935bb2716e1453ff9380e861dc6efdd3/orjson-3.10.18-cp39-cp39-manylinux_2_17_aarch64.manylinux2014_aarch64.whl", hash = "sha256:5232d85f177f98e0cefabb48b5e7f60cff6f3f0365f9c60631fecd73849b2a82", size = 136786, upload-time = "2025-04-29T23:29:46.517Z" },
    { url = "https://files.pythonhosted.org/packages/a5/9f/f68d8a9985b717e39ba7bf95b57ba173fcd86aeca843229ec60d38f1faa7/orjson-3.10.18-cp39-cp39-manylinux_2_17_armv7l.manylinux2014_armv7l.whl", hash = "sha256:2783e121cafedf0d85c148c248a20470018b4ffd34494a68e125e7d5857655d1", size = 132711, upload-time = "2025-04-29T23:29:48.605Z" },
    { url = "https://files.pythonhosted.org/packages/b5/63/447f5955439bf7b99bdd67c38a3f689d140d998ac58e3b7d57340520343c/orjson-3.10.18-cp39-cp39-manylinux_2_17_i686.manylinux2014_i686.whl", hash = "sha256:e54ee3722caf3db09c91f442441e78f916046aa58d16b93af8a91500b7bbf273", size = 136841, upload-time = "2025-04-29T23:29:50.31Z" },
    { url = "https://files.pythonhosted.org/packages/68/9e/4855972f2be74097242e4681ab6766d36638a079e09d66f3d6a5d1188ce7/orjson-3.10.18-cp39-cp39-manylinux_2_17_ppc64le.manylinux2014_ppc64le.whl", hash = "sha256:2daf7e5379b61380808c24f6fc182b7719301739e4271c3ec88f2984a2d61f89", size = 138082, upload-time = "2025-04-29T23:29:51.992Z" },
    { url = "https://files.pythonhosted.org/packages/08/0f/e68431e53a39698d2355faf1f018c60a3019b4b54b4ea6be9dc6b8208a3d/orjson-3.10.18-cp39-cp39-manylinux_2_17_s390x.manylinux2014_s390x.whl", hash = "sha256:7f39b371af3add20b25338f4b29a8d6e79a8c7ed0e9dd49e008228a065d07781", size = 142618, upload-time = "2025-04-29T23:29:53.642Z" },
    { url = "https://files.pythonhosted.org/packages/32/da/bdcfff239ddba1b6ef465efe49d7e43cc8c30041522feba9fd4241d47c32/orjson-3.10.18-cp39-cp39-manylinux_2_17_x86_64.manylinux2014_x86_64.whl", hash = "sha256:2b819ed34c01d88c6bec290e6842966f8e9ff84b7694632e88341363440d4cc0", size = 132627, upload-time = "2025-04-29T23:29:55.318Z" },
    { url = "https://files.pythonhosted.org/packages/0c/28/bc634da09bbe972328f615b0961f1e7d91acb3cc68bddbca9e8dd64e8e24/orjson-3.10.18-cp39-cp39-musllinux_1_2_aarch64.whl", hash = "sha256:2f6c57debaef0b1aa13092822cbd3698a1fb0209a9ea013a969f4efa36bdea57", size = 134832, upload-time = "2025-04-29T23:29:56.985Z" },
    { url = "https://files.pythonhosted.org/packages/1d/d2/e8ac0c2d0ec782ed8925b4eb33f040cee1f1fbd1d8b268aeb84b94153e49/orjson-3.10.18-cp39-cp39-musllinux_1_2_armv7l.whl", hash = "sha256:755b6d61ffdb1ffa1e768330190132e21343757c9aa2308c67257cc81a1a6f5a", size = 413161, upload-time = "2025-04-29T23:29:59.148Z" },
    { url = "https://files.pythonhosted.org/packages/28/f0/397e98c352a27594566e865999dc6b88d6f37d5bbb87b23c982af24114c4/orjson-3.10.18-cp39-cp39-musllinux_1_2_i686.whl", hash = "sha256:ce8d0a875a85b4c8579eab5ac535fb4b2a50937267482be402627ca7e7570ee3", size = 153012, upload-time = "2025-04-29T23:30:01.066Z" },
    { url = "https://files.pythonhosted.org/packages/93/bf/2c7334caeb48bdaa4cae0bde17ea417297ee136598653b1da7ae1f98c785/orjson-3.10.18-cp39-cp39-musllinux_1_2_x86_64.whl", hash = "sha256:57b5d0673cbd26781bebc2bf86f99dd19bd5a9cb55f71cc4f66419f6b50f3d77", size = 136999, upload-time = "2025-04-29T23:30:02.93Z" },
    { url = "https://files.pythonhosted.org/packages/35/72/4827b1c0c31621c2aa1e661a899cdd2cfac0565c6cd7131890daa4ef7535/orjson-3.10.18-cp39-cp39-win32.whl", hash = "sha256:951775d8b49d1d16ca8818b1f20c4965cae9157e7b562a2ae34d3967b8f21c8e", size = 142560, upload-time = "2025-04-29T23:30:04.805Z" },
    { url = "https://files.pythonhosted.org/packages/72/91/ef8e76868e7eed478887c82f60607a8abf58dadd24e95817229a4b2e2639/orjson-3.10.18-cp39-cp39-win_amd64.whl", hash = "sha256:fdd9d68f83f0bc4406610b1ac68bdcded8c5ee58605cc69e643a06f4d075f429", size = 134455, upload-time = "2025-04-29T23:30:06.588Z" },
]

[[package]]
name = "ormsgpack"
version = "1.10.0"
source = { registry = "https://pypi.org/simple" }
sdist = { url = "https://files.pythonhosted.org/packages/92/36/44eed5ef8ce93cded76a576780bab16425ce7876f10d3e2e6265e46c21ea/ormsgpack-1.10.0.tar.gz", hash = "sha256:7f7a27efd67ef22d7182ec3b7fa7e9d147c3ad9be2a24656b23c989077e08b16", size = 58629, upload-time = "2025-05-24T19:07:53.944Z" }
wheels = [
    { url = "https://files.pythonhosted.org/packages/fc/74/c2dd5daf069e3798d09d5746000f9b210de04df83834e5cb47f0ace51892/ormsgpack-1.10.0-cp310-cp310-macosx_10_12_x86_64.macosx_11_0_arm64.macosx_10_12_universal2.whl", hash = "sha256:8a52c7ce7659459f3dc8dec9fd6a6c76f855a0a7e2b61f26090982ac10b95216", size = 376280, upload-time = "2025-05-24T19:06:51.3Z" },
    { url = "https://files.pythonhosted.org/packages/78/7b/30ff4bffb709e8a242005a8c4d65714fd96308ad640d31cff1b85c0d8cc4/ormsgpack-1.10.0-cp310-cp310-manylinux_2_17_aarch64.manylinux2014_aarch64.whl", hash = "sha256:060f67fe927582f4f63a1260726d019204b72f460cf20930e6c925a1d129f373", size = 204335, upload-time = "2025-05-24T19:06:53.442Z" },
    { url = "https://files.pythonhosted.org/packages/8f/3f/c95b7d142819f801a0acdbd04280e8132e43b6e5a8920173e8eb92ea0e6a/ormsgpack-1.10.0-cp310-cp310-manylinux_2_17_armv7l.manylinux2014_armv7l.whl", hash = "sha256:e7058ef6092f995561bf9f71d6c9a4da867b6cc69d2e94cb80184f579a3ceed5", size = 215373, upload-time = "2025-05-24T19:06:55.153Z" },
    { url = "https://files.pythonhosted.org/packages/ef/1a/e30f4bcf386db2015d1686d1da6110c95110294d8ea04f86091dd5eb3361/ormsgpack-1.10.0-cp310-cp310-manylinux_2_17_x86_64.manylinux2014_x86_64.whl", hash = "sha256:10f6f3509c1b0e51b15552d314b1d409321718122e90653122ce4b997f01453a", size = 216469, upload-time = "2025-05-24T19:06:56.555Z" },
    { url = "https://files.pythonhosted.org/packages/96/fc/7e44aeade22b91883586f45b7278c118fd210834c069774891447f444fc9/ormsgpack-1.10.0-cp310-cp310-musllinux_1_2_aarch64.whl", hash = "sha256:51c1edafd5c72b863b1f875ec31c529f09c872a5ff6fe473b9dfaf188ccc3227", size = 384590, upload-time = "2025-05-24T19:06:58.286Z" },
    { url = "https://files.pythonhosted.org/packages/ec/78/f92c24e8446697caa83c122f10b6cf5e155eddf81ce63905c8223a260482/ormsgpack-1.10.0-cp310-cp310-musllinux_1_2_armv7l.whl", hash = "sha256:c780b44107a547a9e9327270f802fa4d6b0f6667c9c03c3338c0ce812259a0f7", size = 478891, upload-time = "2025-05-24T19:07:00.126Z" },
    { url = "https://files.pythonhosted.org/packages/5a/75/87449690253c64bea2b663c7c8f2dbc9ad39d73d0b38db74bdb0f3947b16/ormsgpack-1.10.0-cp310-cp310-musllinux_1_2_x86_64.whl", hash = "sha256:137aab0d5cdb6df702da950a80405eb2b7038509585e32b4e16289604ac7cb84", size = 390121, upload-time = "2025-05-24T19:07:01.777Z" },
    { url = "https://files.pythonhosted.org/packages/69/cc/c83257faf3a5169ec29dd87121317a25711da9412ee8c1e82f2e1a00c0be/ormsgpack-1.10.0-cp310-cp310-win_amd64.whl", hash = "sha256:3e666cb63030538fa5cd74b1e40cb55b6fdb6e2981f024997a288bf138ebad07", size = 121196, upload-time = "2025-05-24T19:07:03.47Z" },
    { url = "https://files.pythonhosted.org/packages/30/27/7da748bc0d7d567950a378dee5a32477ed5d15462ab186918b5f25cac1ad/ormsgpack-1.10.0-cp311-cp311-macosx_10_12_x86_64.macosx_11_0_arm64.macosx_10_12_universal2.whl", hash = "sha256:4bb7df307e17b36cbf7959cd642c47a7f2046ae19408c564e437f0ec323a7775", size = 376275, upload-time = "2025-05-24T19:07:05.128Z" },
    { url = "https://files.pythonhosted.org/packages/7b/65/c082cc8c74a914dbd05af0341c761c73c3d9960b7432bbf9b8e1e20811af/ormsgpack-1.10.0-cp311-cp311-manylinux_2_17_aarch64.manylinux2014_aarch64.whl", hash = "sha256:8817ae439c671779e1127ee62f0ac67afdeaeeacb5f0db45703168aa74a2e4af", size = 204335, upload-time = "2025-05-24T19:07:06.423Z" },
    { url = "https://files.pythonhosted.org/packages/46/62/17ef7e5d9766c79355b9c594cc9328c204f1677bc35da0595cc4e46449f0/ormsgpack-1.10.0-cp311-cp311-manylinux_2_17_armv7l.manylinux2014_armv7l.whl", hash = "sha256:2f345f81e852035d80232e64374d3a104139d60f8f43c6c5eade35c4bac5590e", size = 215372, upload-time = "2025-05-24T19:07:08.149Z" },
    { url = "https://files.pythonhosted.org/packages/4e/92/7c91e8115fc37e88d1a35e13200fda3054ff5d2e5adf017345e58cea4834/ormsgpack-1.10.0-cp311-cp311-manylinux_2_17_x86_64.manylinux2014_x86_64.whl", hash = "sha256:21de648a1c7ef692bdd287fb08f047bd5371d7462504c0a7ae1553c39fee35e3", size = 216470, upload-time = "2025-05-24T19:07:09.903Z" },
    { url = "https://files.pythonhosted.org/packages/2c/86/ce053c52e2517b90e390792d83e926a7a523c1bce5cc63d0a7cd05ce6cf6/ormsgpack-1.10.0-cp311-cp311-musllinux_1_2_aarch64.whl", hash = "sha256:3a7d844ae9cbf2112c16086dd931b2acefce14cefd163c57db161170c2bfa22b", size = 384591, upload-time = "2025-05-24T19:07:11.24Z" },
    { url = "https://files.pythonhosted.org/packages/07/e8/2ad59f2ab222c6029e500bc966bfd2fe5cb099f8ab6b7ebeb50ddb1a6fe5/ormsgpack-1.10.0-cp311-cp311-musllinux_1_2_armv7l.whl", hash = "sha256:e4d80585403d86d7f800cf3d0aafac1189b403941e84e90dd5102bb2b92bf9d5", size = 478892, upload-time = "2025-05-24T19:07:13.147Z" },
    { url = "https://files.pythonhosted.org/packages/f4/73/f55e4b47b7b18fd8e7789680051bf830f1e39c03f1d9ed993cd0c3e97215/ormsgpack-1.10.0-cp311-cp311-musllinux_1_2_x86_64.whl", hash = "sha256:da1de515a87e339e78a3ccf60e39f5fb740edac3e9e82d3c3d209e217a13ac08", size = 390122, upload-time = "2025-05-24T19:07:14.557Z" },
    { url = "https://files.pythonhosted.org/packages/f7/87/073251cdb93d4c6241748568b3ad1b2a76281fb2002eed16a3a4043d61cf/ormsgpack-1.10.0-cp311-cp311-win_amd64.whl", hash = "sha256:57c4601812684024132cbb32c17a7d4bb46ffc7daf2fddf5b697391c2c4f142a", size = 121197, upload-time = "2025-05-24T19:07:15.981Z" },
    { url = "https://files.pythonhosted.org/packages/99/95/f3ab1a7638f6aa9362e87916bb96087fbbc5909db57e19f12ad127560e1e/ormsgpack-1.10.0-cp312-cp312-macosx_10_12_x86_64.macosx_11_0_arm64.macosx_10_12_universal2.whl", hash = "sha256:4e159d50cd4064d7540e2bc6a0ab66eab70b0cc40c618b485324ee17037527c0", size = 376806, upload-time = "2025-05-24T19:07:17.221Z" },
    { url = "https://files.pythonhosted.org/packages/6c/2b/42f559f13c0b0f647b09d749682851d47c1a7e48308c43612ae6833499c8/ormsgpack-1.10.0-cp312-cp312-manylinux_2_17_aarch64.manylinux2014_aarch64.whl", hash = "sha256:eeb47c85f3a866e29279d801115b554af0fefc409e2ed8aa90aabfa77efe5cc6", size = 204433, upload-time = "2025-05-24T19:07:18.569Z" },
    { url = "https://files.pythonhosted.org/packages/45/42/1ca0cb4d8c80340a89a4af9e6d8951fb8ba0d076a899d2084eadf536f677/ormsgpack-1.10.0-cp312-cp312-manylinux_2_17_armv7l.manylinux2014_armv7l.whl", hash = "sha256:c28249574934534c9bd5dce5485c52f21bcea0ee44d13ece3def6e3d2c3798b5", size = 215547, upload-time = "2025-05-24T19:07:20.245Z" },
    { url = "https://files.pythonhosted.org/packages/0a/38/184a570d7c44c0260bc576d1daaac35b2bfd465a50a08189518505748b9a/ormsgpack-1.10.0-cp312-cp312-manylinux_2_17_x86_64.manylinux2014_x86_64.whl", hash = "sha256:1957dcadbb16e6a981cd3f9caef9faf4c2df1125e2a1b702ee8236a55837ce07", size = 216746, upload-time = "2025-05-24T19:07:21.83Z" },
    { url = "https://files.pythonhosted.org/packages/69/2f/1aaffd08f6b7fdc2a57336a80bdfb8df24e6a65ada5aa769afecfcbc6cc6/ormsgpack-1.10.0-cp312-cp312-musllinux_1_2_aarch64.whl", hash = "sha256:3b29412558c740bf6bac156727aa85ac67f9952cd6f071318f29ee72e1a76044", size = 384783, upload-time = "2025-05-24T19:07:23.674Z" },
    { url = "https://files.pythonhosted.org/packages/a9/63/3e53d6f43bb35e00c98f2b8ab2006d5138089ad254bc405614fbf0213502/ormsgpack-1.10.0-cp312-cp312-musllinux_1_2_armv7l.whl", hash = "sha256:6933f350c2041ec189fe739f0ba7d6117c8772f5bc81f45b97697a84d03020dd", size = 479076, upload-time = "2025-05-24T19:07:25.047Z" },
    { url = "https://files.pythonhosted.org/packages/b8/19/fa1121b03b61402bb4d04e35d164e2320ef73dfb001b57748110319dd014/ormsgpack-1.10.0-cp312-cp312-musllinux_1_2_x86_64.whl", hash = "sha256:9a86de06d368fcc2e58b79dece527dc8ca831e0e8b9cec5d6e633d2777ec93d0", size = 390447, upload-time = "2025-05-24T19:07:26.568Z" },
    { url = "https://files.pythonhosted.org/packages/b0/0d/73143ecb94ac4a5dcba223402139240a75dee0cc6ba8a543788a5646407a/ormsgpack-1.10.0-cp312-cp312-win_amd64.whl", hash = "sha256:35fa9f81e5b9a0dab42e09a73f7339ecffdb978d6dbf9deb2ecf1e9fc7808722", size = 121401, upload-time = "2025-05-24T19:07:28.308Z" },
    { url = "https://files.pythonhosted.org/packages/61/f8/ec5f4e03268d0097545efaab2893aa63f171cf2959cb0ea678a5690e16a1/ormsgpack-1.10.0-cp313-cp313-macosx_10_12_x86_64.macosx_11_0_arm64.macosx_10_12_universal2.whl", hash = "sha256:8d816d45175a878993b7372bd5408e0f3ec5a40f48e2d5b9d8f1cc5d31b61f1f", size = 376806, upload-time = "2025-05-24T19:07:29.555Z" },
    { url = "https://files.pythonhosted.org/packages/c1/19/b3c53284aad1e90d4d7ed8c881a373d218e16675b8b38e3569d5b40cc9b8/ormsgpack-1.10.0-cp313-cp313-manylinux_2_17_aarch64.manylinux2014_aarch64.whl", hash = "sha256:a90345ccb058de0f35262893751c603b6376b05f02be2b6f6b7e05d9dd6d5643", size = 204433, upload-time = "2025-05-24T19:07:30.977Z" },
    { url = "https://files.pythonhosted.org/packages/09/0b/845c258f59df974a20a536c06cace593698491defdd3d026a8a5f9b6e745/ormsgpack-1.10.0-cp313-cp313-manylinux_2_17_armv7l.manylinux2014_armv7l.whl", hash = "sha256:144b5e88f1999433e54db9d637bae6fe21e935888be4e3ac3daecd8260bd454e", size = 215549, upload-time = "2025-05-24T19:07:32.345Z" },
    { url = "https://files.pythonhosted.org/packages/61/56/57fce8fb34ca6c9543c026ebebf08344c64dbb7b6643d6ddd5355d37e724/ormsgpack-1.10.0-cp313-cp313-manylinux_2_17_x86_64.manylinux2014_x86_64.whl", hash = "sha256:2190b352509d012915921cca76267db136cd026ddee42f1b0d9624613cc7058c", size = 216747, upload-time = "2025-05-24T19:07:34.075Z" },
    { url = "https://files.pythonhosted.org/packages/b8/3f/655b5f6a2475c8d209f5348cfbaaf73ce26237b92d79ef2ad439407dd0fa/ormsgpack-1.10.0-cp313-cp313-musllinux_1_2_aarch64.whl", hash = "sha256:86fd9c1737eaba43d3bb2730add9c9e8b5fbed85282433705dd1b1e88ea7e6fb", size = 384785, upload-time = "2025-05-24T19:07:35.83Z" },
    { url = "https://files.pythonhosted.org/packages/4b/94/687a0ad8afd17e4bce1892145d6a1111e58987ddb176810d02a1f3f18686/ormsgpack-1.10.0-cp313-cp313-musllinux_1_2_armv7l.whl", hash = "sha256:33afe143a7b61ad21bb60109a86bb4e87fec70ef35db76b89c65b17e32da7935", size = 479076, upload-time = "2025-05-24T19:07:37.533Z" },
    { url = "https://files.pythonhosted.org/packages/c8/34/68925232e81e0e062a2f0ac678f62aa3b6f7009d6a759e19324dbbaebae7/ormsgpack-1.10.0-cp313-cp313-musllinux_1_2_x86_64.whl", hash = "sha256:f23d45080846a7b90feabec0d330a9cc1863dc956728412e4f7986c80ab3a668", size = 390446, upload-time = "2025-05-24T19:07:39.469Z" },
    { url = "https://files.pythonhosted.org/packages/12/ad/f4e1a36a6d1714afb7ffb74b3ababdcb96529cf4e7a216f9f7c8eda837b6/ormsgpack-1.10.0-cp313-cp313-win_amd64.whl", hash = "sha256:534d18acb805c75e5fba09598bf40abe1851c853247e61dda0c01f772234da69", size = 121399, upload-time = "2025-05-24T19:07:40.854Z" },
    { url = "https://files.pythonhosted.org/packages/75/8f/bb80469db9d5b10708cba6997463d140486ca7053a5d18f99b5739cfecf7/ormsgpack-1.10.0-cp39-cp39-macosx_10_12_x86_64.macosx_11_0_arm64.macosx_10_12_universal2.whl", hash = "sha256:efdb25cf6d54085f7ae557268d59fd2d956f1a09a340856e282d2960fe929f32", size = 376272, upload-time = "2025-05-24T19:07:42.16Z" },
    { url = "https://files.pythonhosted.org/packages/08/9c/48f714ed3d5a153f25e3b490496e6ba214aee265a82be1b61e39019ea146/ormsgpack-1.10.0-cp39-cp39-manylinux_2_17_aarch64.manylinux2014_aarch64.whl", hash = "sha256:ddfcb30d4b1be2439836249d675f297947f4fb8efcd3eeb6fd83021d773cadc4", size = 204314, upload-time = "2025-05-24T19:07:43.444Z" },
    { url = "https://files.pythonhosted.org/packages/27/42/7f9edf6e5511120b5304c76c5d3a8b4719ff927555a6dba41b6f9d041b30/ormsgpack-1.10.0-cp39-cp39-manylinux_2_17_armv7l.manylinux2014_armv7l.whl", hash = "sha256:ee0944b6ccfd880beb1ca29f9442a774683c366f17f4207f8b81c5e24cadb453", size = 215386, upload-time = "2025-05-24T19:07:45.232Z" },
    { url = "https://files.pythonhosted.org/packages/40/87/41e14485857fbe4ed5a530677fe60dd6910a254825c0b1cb5b04baaa4be0/ormsgpack-1.10.0-cp39-cp39-manylinux_2_17_x86_64.manylinux2014_x86_64.whl", hash = "sha256:35cdff6a0d3ba04e40a751129763c3b9b57a602c02944138e4b760ec99ae80a1", size = 216466, upload-time = "2025-05-24T19:07:46.548Z" },
    { url = "https://files.pythonhosted.org/packages/cb/68/769fa1c721d8aa6799c0ce98b1711ae57de3e6379b554ebf9a11be4c62ff/ormsgpack-1.10.0-cp39-cp39-musllinux_1_2_aarch64.whl", hash = "sha256:599ccdabc19c618ef5de6e6f2e7f5d48c1f531a625fa6772313b8515bc710681", size = 384600, upload-time = "2025-05-24T19:07:47.945Z" },
    { url = "https://files.pythonhosted.org/packages/4e/f9/b57fd387fe16753783a3cea0ed2471c727bbed4356d8a08e3f0340251870/ormsgpack-1.10.0-cp39-cp39-musllinux_1_2_armv7l.whl", hash = "sha256:bf46f57da9364bd5eefd92365c1b78797f56c6f780581eecd60cd7b367f9b4d3", size = 478888, upload-time = "2025-05-24T19:07:49.801Z" },
    { url = "https://files.pythonhosted.org/packages/3e/0f/464cdfa7f9ee817c2d94485880b6c3c4b9f22df9fcbf21c303bbfebcb3ed/ormsgpack-1.10.0-cp39-cp39-musllinux_1_2_x86_64.whl", hash = "sha256:b796f64fdf823dedb1e35436a4a6f889cf78b1aa42d3097c66e5adfd8c3bd72d", size = 390118, upload-time = "2025-05-24T19:07:51.193Z" },
    { url = "https://files.pythonhosted.org/packages/ad/03/b9146dff5458def4c0a2b1e35c1c24e4d5e8083899aa0718b6eccba39317/ormsgpack-1.10.0-cp39-cp39-win_amd64.whl", hash = "sha256:106253ac9dc08520951e556b3c270220fcb8b4fef0d30b71eedac4befa4de749", size = 121199, upload-time = "2025-05-24T19:07:52.639Z" },
]

[[package]]
name = "packaging"
version = "24.2"
source = { registry = "https://pypi.org/simple" }
sdist = { url = "https://files.pythonhosted.org/packages/d0/63/68dbb6eb2de9cb10ee4c9c14a0148804425e13c4fb20d61cce69f53106da/packaging-24.2.tar.gz", hash = "sha256:c228a6dc5e932d346bc5739379109d49e8853dd8223571c7c5b55260edc0b97f", size = 163950, upload-time = "2024-11-08T09:47:47.202Z" }
wheels = [
    { url = "https://files.pythonhosted.org/packages/88/ef/eb23f262cca3c0c4eb7ab1933c3b1f03d021f2c48f54763065b6f0e321be/packaging-24.2-py3-none-any.whl", hash = "sha256:09abb1bccd265c01f4a3aa3f7a7db064b36514d2cba19a2f694fe6150451a759", size = 65451, upload-time = "2024-11-08T09:47:44.722Z" },
]

[[package]]
name = "pathspec"
version = "0.12.1"
source = { registry = "https://pypi.org/simple" }
sdist = { url = "https://files.pythonhosted.org/packages/ca/bc/f35b8446f4531a7cb215605d100cd88b7ac6f44ab3fc94870c120ab3adbf/pathspec-0.12.1.tar.gz", hash = "sha256:a482d51503a1ab33b1c67a6c3813a26953dbdc71c31dacaef9a838c4e29f5712", size = 51043, upload-time = "2023-12-10T22:30:45Z" }
wheels = [
    { url = "https://files.pythonhosted.org/packages/cc/20/ff623b09d963f88bfde16306a54e12ee5ea43e9b597108672ff3a408aad6/pathspec-0.12.1-py3-none-any.whl", hash = "sha256:a0d503e138a4c123b27490a4f7beda6a01c6f288df0e4a8b79c7eb0dc7b4cc08", size = 31191, upload-time = "2023-12-10T22:30:43.14Z" },
]

[[package]]
name = "pluggy"
version = "1.6.0"
source = { registry = "https://pypi.org/simple" }
sdist = { url = "https://files.pythonhosted.org/packages/f9/e2/3e91f31a7d2b083fe6ef3fa267035b518369d9511ffab804f839851d2779/pluggy-1.6.0.tar.gz", hash = "sha256:7dcc130b76258d33b90f61b658791dede3486c3e6bfb003ee5c9bfb396dd22f3", size = 69412, upload-time = "2025-05-15T12:30:07.975Z" }
wheels = [
    { url = "https://files.pythonhosted.org/packages/54/20/4d324d65cc6d9205fabedc306948156824eb9f0ee1633355a8f7ec5c66bf/pluggy-1.6.0-py3-none-any.whl", hash = "sha256:e920276dd6813095e9377c0bc5566d94c932c33b27a3e3945d8389c374dd4746", size = 20538, upload-time = "2025-05-15T12:30:06.134Z" },
]

[[package]]
name = "pycparser"
version = "2.22"
source = { registry = "https://pypi.org/simple" }
sdist = { url = "https://files.pythonhosted.org/packages/1d/b2/31537cf4b1ca988837256c910a668b553fceb8f069bedc4b1c826024b52c/pycparser-2.22.tar.gz", hash = "sha256:491c8be9c040f5390f5bf44a5b07752bd07f56edf992381b05c701439eec10f6", size = 172736, upload-time = "2024-03-30T13:22:22.564Z" }
wheels = [
    { url = "https://files.pythonhosted.org/packages/13/a3/a812df4e2dd5696d1f351d58b8fe16a405b234ad2886a0dab9183fb78109/pycparser-2.22-py3-none-any.whl", hash = "sha256:c3702b6d3dd8c7abc1afa565d7e63d53a1d0bd86cdc24edd75470f4de499cfcc", size = 117552, upload-time = "2024-03-30T13:22:20.476Z" },
]

[[package]]
name = "pydantic"
version = "2.11.7"
source = { registry = "https://pypi.org/simple" }
dependencies = [
    { name = "annotated-types", marker = "python_full_version >= '3.11'" },
    { name = "pydantic-core", marker = "python_full_version >= '3.11'" },
    { name = "typing-extensions", marker = "python_full_version >= '3.11'" },
    { name = "typing-inspection", marker = "python_full_version >= '3.11'" },
]
sdist = { url = "https://files.pythonhosted.org/packages/00/dd/4325abf92c39ba8623b5af936ddb36ffcfe0beae70405d456ab1fb2f5b8c/pydantic-2.11.7.tar.gz", hash = "sha256:d989c3c6cb79469287b1569f7447a17848c998458d49ebe294e975b9baf0f0db", size = 788350, upload-time = "2025-06-14T08:33:17.137Z" }
wheels = [
    { url = "https://files.pythonhosted.org/packages/6a/c0/ec2b1c8712ca690e5d61979dee872603e92b8a32f94cc1b72d53beab008a/pydantic-2.11.7-py3-none-any.whl", hash = "sha256:dde5df002701f6de26248661f6835bbe296a47bf73990135c7d07ce741b9623b", size = 444782, upload-time = "2025-06-14T08:33:14.905Z" },
]

[[package]]
name = "pydantic-core"
version = "2.33.2"
source = { registry = "https://pypi.org/simple" }
dependencies = [
    { name = "typing-extensions", marker = "python_full_version >= '3.11'" },
]
sdist = { url = "https://files.pythonhosted.org/packages/ad/88/5f2260bdfae97aabf98f1778d43f69574390ad787afb646292a638c923d4/pydantic_core-2.33.2.tar.gz", hash = "sha256:7cb8bc3605c29176e1b105350d2e6474142d7c1bd1d9327c4a9bdb46bf827acc", size = 435195, upload-time = "2025-04-23T18:33:52.104Z" }
wheels = [
    { url = "https://files.pythonhosted.org/packages/e5/92/b31726561b5dae176c2d2c2dc43a9c5bfba5d32f96f8b4c0a600dd492447/pydantic_core-2.33.2-cp310-cp310-macosx_10_12_x86_64.whl", hash = "sha256:2b3d326aaef0c0399d9afffeb6367d5e26ddc24d351dbc9c636840ac355dc5d8", size = 2028817, upload-time = "2025-04-23T18:30:43.919Z" },
    { url = "https://files.pythonhosted.org/packages/a3/44/3f0b95fafdaca04a483c4e685fe437c6891001bf3ce8b2fded82b9ea3aa1/pydantic_core-2.33.2-cp310-cp310-macosx_11_0_arm64.whl", hash = "sha256:0e5b2671f05ba48b94cb90ce55d8bdcaaedb8ba00cc5359f6810fc918713983d", size = 1861357, upload-time = "2025-04-23T18:30:46.372Z" },
    { url = "https://files.pythonhosted.org/packages/30/97/e8f13b55766234caae05372826e8e4b3b96e7b248be3157f53237682e43c/pydantic_core-2.33.2-cp310-cp310-manylinux_2_17_aarch64.manylinux2014_aarch64.whl", hash = "sha256:0069c9acc3f3981b9ff4cdfaf088e98d83440a4c7ea1bc07460af3d4dc22e72d", size = 1898011, upload-time = "2025-04-23T18:30:47.591Z" },
    { url = "https://files.pythonhosted.org/packages/9b/a3/99c48cf7bafc991cc3ee66fd544c0aae8dc907b752f1dad2d79b1b5a471f/pydantic_core-2.33.2-cp310-cp310-manylinux_2_17_armv7l.manylinux2014_armv7l.whl", hash = "sha256:d53b22f2032c42eaaf025f7c40c2e3b94568ae077a606f006d206a463bc69572", size = 1982730, upload-time = "2025-04-23T18:30:49.328Z" },
    { url = "https://files.pythonhosted.org/packages/de/8e/a5b882ec4307010a840fb8b58bd9bf65d1840c92eae7534c7441709bf54b/pydantic_core-2.33.2-cp310-cp310-manylinux_2_17_ppc64le.manylinux2014_ppc64le.whl", hash = "sha256:0405262705a123b7ce9f0b92f123334d67b70fd1f20a9372b907ce1080c7ba02", size = 2136178, upload-time = "2025-04-23T18:30:50.907Z" },
    { url = "https://files.pythonhosted.org/packages/e4/bb/71e35fc3ed05af6834e890edb75968e2802fe98778971ab5cba20a162315/pydantic_core-2.33.2-cp310-cp310-manylinux_2_17_s390x.manylinux2014_s390x.whl", hash = "sha256:4b25d91e288e2c4e0662b8038a28c6a07eaac3e196cfc4ff69de4ea3db992a1b", size = 2736462, upload-time = "2025-04-23T18:30:52.083Z" },
    { url = "https://files.pythonhosted.org/packages/31/0d/c8f7593e6bc7066289bbc366f2235701dcbebcd1ff0ef8e64f6f239fb47d/pydantic_core-2.33.2-cp310-cp310-manylinux_2_17_x86_64.manylinux2014_x86_64.whl", hash = "sha256:6bdfe4b3789761f3bcb4b1ddf33355a71079858958e3a552f16d5af19768fef2", size = 2005652, upload-time = "2025-04-23T18:30:53.389Z" },
    { url = "https://files.pythonhosted.org/packages/d2/7a/996d8bd75f3eda405e3dd219ff5ff0a283cd8e34add39d8ef9157e722867/pydantic_core-2.33.2-cp310-cp310-manylinux_2_5_i686.manylinux1_i686.whl", hash = "sha256:efec8db3266b76ef9607c2c4c419bdb06bf335ae433b80816089ea7585816f6a", size = 2113306, upload-time = "2025-04-23T18:30:54.661Z" },
    { url = "https://files.pythonhosted.org/packages/ff/84/daf2a6fb2db40ffda6578a7e8c5a6e9c8affb251a05c233ae37098118788/pydantic_core-2.33.2-cp310-cp310-musllinux_1_1_aarch64.whl", hash = "sha256:031c57d67ca86902726e0fae2214ce6770bbe2f710dc33063187a68744a5ecac", size = 2073720, upload-time = "2025-04-23T18:30:56.11Z" },
    { url = "https://files.pythonhosted.org/packages/77/fb/2258da019f4825128445ae79456a5499c032b55849dbd5bed78c95ccf163/pydantic_core-2.33.2-cp310-cp310-musllinux_1_1_armv7l.whl", hash = "sha256:f8de619080e944347f5f20de29a975c2d815d9ddd8be9b9b7268e2e3ef68605a", size = 2244915, upload-time = "2025-04-23T18:30:57.501Z" },
    { url = "https://files.pythonhosted.org/packages/d8/7a/925ff73756031289468326e355b6fa8316960d0d65f8b5d6b3a3e7866de7/pydantic_core-2.33.2-cp310-cp310-musllinux_1_1_x86_64.whl", hash = "sha256:73662edf539e72a9440129f231ed3757faab89630d291b784ca99237fb94db2b", size = 2241884, upload-time = "2025-04-23T18:30:58.867Z" },
    { url = "https://files.pythonhosted.org/packages/0b/b0/249ee6d2646f1cdadcb813805fe76265745c4010cf20a8eba7b0e639d9b2/pydantic_core-2.33.2-cp310-cp310-win32.whl", hash = "sha256:0a39979dcbb70998b0e505fb1556a1d550a0781463ce84ebf915ba293ccb7e22", size = 1910496, upload-time = "2025-04-23T18:31:00.078Z" },
    { url = "https://files.pythonhosted.org/packages/66/ff/172ba8f12a42d4b552917aa65d1f2328990d3ccfc01d5b7c943ec084299f/pydantic_core-2.33.2-cp310-cp310-win_amd64.whl", hash = "sha256:b0379a2b24882fef529ec3b4987cb5d003b9cda32256024e6fe1586ac45fc640", size = 1955019, upload-time = "2025-04-23T18:31:01.335Z" },
    { url = "https://files.pythonhosted.org/packages/3f/8d/71db63483d518cbbf290261a1fc2839d17ff89fce7089e08cad07ccfce67/pydantic_core-2.33.2-cp311-cp311-macosx_10_12_x86_64.whl", hash = "sha256:4c5b0a576fb381edd6d27f0a85915c6daf2f8138dc5c267a57c08a62900758c7", size = 2028584, upload-time = "2025-04-23T18:31:03.106Z" },
    { url = "https://files.pythonhosted.org/packages/24/2f/3cfa7244ae292dd850989f328722d2aef313f74ffc471184dc509e1e4e5a/pydantic_core-2.33.2-cp311-cp311-macosx_11_0_arm64.whl", hash = "sha256:e799c050df38a639db758c617ec771fd8fb7a5f8eaaa4b27b101f266b216a246", size = 1855071, upload-time = "2025-04-23T18:31:04.621Z" },
    { url = "https://files.pythonhosted.org/packages/b3/d3/4ae42d33f5e3f50dd467761304be2fa0a9417fbf09735bc2cce003480f2a/pydantic_core-2.33.2-cp311-cp311-manylinux_2_17_aarch64.manylinux2014_aarch64.whl", hash = "sha256:dc46a01bf8d62f227d5ecee74178ffc448ff4e5197c756331f71efcc66dc980f", size = 1897823, upload-time = "2025-04-23T18:31:06.377Z" },
    { url = "https://files.pythonhosted.org/packages/f4/f3/aa5976e8352b7695ff808599794b1fba2a9ae2ee954a3426855935799488/pydantic_core-2.33.2-cp311-cp311-manylinux_2_17_armv7l.manylinux2014_armv7l.whl", hash = "sha256:a144d4f717285c6d9234a66778059f33a89096dfb9b39117663fd8413d582dcc", size = 1983792, upload-time = "2025-04-23T18:31:07.93Z" },
    { url = "https://files.pythonhosted.org/packages/d5/7a/cda9b5a23c552037717f2b2a5257e9b2bfe45e687386df9591eff7b46d28/pydantic_core-2.33.2-cp311-cp311-manylinux_2_17_ppc64le.manylinux2014_ppc64le.whl", hash = "sha256:73cf6373c21bc80b2e0dc88444f41ae60b2f070ed02095754eb5a01df12256de", size = 2136338, upload-time = "2025-04-23T18:31:09.283Z" },
    { url = "https://files.pythonhosted.org/packages/2b/9f/b8f9ec8dd1417eb9da784e91e1667d58a2a4a7b7b34cf4af765ef663a7e5/pydantic_core-2.33.2-cp311-cp311-manylinux_2_17_s390x.manylinux2014_s390x.whl", hash = "sha256:3dc625f4aa79713512d1976fe9f0bc99f706a9dee21dfd1810b4bbbf228d0e8a", size = 2730998, upload-time = "2025-04-23T18:31:11.7Z" },
    { url = "https://files.pythonhosted.org/packages/47/bc/cd720e078576bdb8255d5032c5d63ee5c0bf4b7173dd955185a1d658c456/pydantic_core-2.33.2-cp311-cp311-manylinux_2_17_x86_64.manylinux2014_x86_64.whl", hash = "sha256:881b21b5549499972441da4758d662aeea93f1923f953e9cbaff14b8b9565aef", size = 2003200, upload-time = "2025-04-23T18:31:13.536Z" },
    { url = "https://files.pythonhosted.org/packages/ca/22/3602b895ee2cd29d11a2b349372446ae9727c32e78a94b3d588a40fdf187/pydantic_core-2.33.2-cp311-cp311-manylinux_2_5_i686.manylinux1_i686.whl", hash = "sha256:bdc25f3681f7b78572699569514036afe3c243bc3059d3942624e936ec93450e", size = 2113890, upload-time = "2025-04-23T18:31:15.011Z" },
    { url = "https://files.pythonhosted.org/packages/ff/e6/e3c5908c03cf00d629eb38393a98fccc38ee0ce8ecce32f69fc7d7b558a7/pydantic_core-2.33.2-cp311-cp311-musllinux_1_1_aarch64.whl", hash = "sha256:fe5b32187cbc0c862ee201ad66c30cf218e5ed468ec8dc1cf49dec66e160cc4d", size = 2073359, upload-time = "2025-04-23T18:31:16.393Z" },
    { url = "https://files.pythonhosted.org/packages/12/e7/6a36a07c59ebefc8777d1ffdaf5ae71b06b21952582e4b07eba88a421c79/pydantic_core-2.33.2-cp311-cp311-musllinux_1_1_armv7l.whl", hash = "sha256:bc7aee6f634a6f4a95676fcb5d6559a2c2a390330098dba5e5a5f28a2e4ada30", size = 2245883, upload-time = "2025-04-23T18:31:17.892Z" },
    { url = "https://files.pythonhosted.org/packages/16/3f/59b3187aaa6cc0c1e6616e8045b284de2b6a87b027cce2ffcea073adf1d2/pydantic_core-2.33.2-cp311-cp311-musllinux_1_1_x86_64.whl", hash = "sha256:235f45e5dbcccf6bd99f9f472858849f73d11120d76ea8707115415f8e5ebebf", size = 2241074, upload-time = "2025-04-23T18:31:19.205Z" },
    { url = "https://files.pythonhosted.org/packages/e0/ed/55532bb88f674d5d8f67ab121a2a13c385df382de2a1677f30ad385f7438/pydantic_core-2.33.2-cp311-cp311-win32.whl", hash = "sha256:6368900c2d3ef09b69cb0b913f9f8263b03786e5b2a387706c5afb66800efd51", size = 1910538, upload-time = "2025-04-23T18:31:20.541Z" },
    { url = "https://files.pythonhosted.org/packages/fe/1b/25b7cccd4519c0b23c2dd636ad39d381abf113085ce4f7bec2b0dc755eb1/pydantic_core-2.33.2-cp311-cp311-win_amd64.whl", hash = "sha256:1e063337ef9e9820c77acc768546325ebe04ee38b08703244c1309cccc4f1bab", size = 1952909, upload-time = "2025-04-23T18:31:22.371Z" },
    { url = "https://files.pythonhosted.org/packages/49/a9/d809358e49126438055884c4366a1f6227f0f84f635a9014e2deb9b9de54/pydantic_core-2.33.2-cp311-cp311-win_arm64.whl", hash = "sha256:6b99022f1d19bc32a4c2a0d544fc9a76e3be90f0b3f4af413f87d38749300e65", size = 1897786, upload-time = "2025-04-23T18:31:24.161Z" },
    { url = "https://files.pythonhosted.org/packages/18/8a/2b41c97f554ec8c71f2a8a5f85cb56a8b0956addfe8b0efb5b3d77e8bdc3/pydantic_core-2.33.2-cp312-cp312-macosx_10_12_x86_64.whl", hash = "sha256:a7ec89dc587667f22b6a0b6579c249fca9026ce7c333fc142ba42411fa243cdc", size = 2009000, upload-time = "2025-04-23T18:31:25.863Z" },
    { url = "https://files.pythonhosted.org/packages/a1/02/6224312aacb3c8ecbaa959897af57181fb6cf3a3d7917fd44d0f2917e6f2/pydantic_core-2.33.2-cp312-cp312-macosx_11_0_arm64.whl", hash = "sha256:3c6db6e52c6d70aa0d00d45cdb9b40f0433b96380071ea80b09277dba021ddf7", size = 1847996, upload-time = "2025-04-23T18:31:27.341Z" },
    { url = "https://files.pythonhosted.org/packages/d6/46/6dcdf084a523dbe0a0be59d054734b86a981726f221f4562aed313dbcb49/pydantic_core-2.33.2-cp312-cp312-manylinux_2_17_aarch64.manylinux2014_aarch64.whl", hash = "sha256:4e61206137cbc65e6d5256e1166f88331d3b6238e082d9f74613b9b765fb9025", size = 1880957, upload-time = "2025-04-23T18:31:28.956Z" },
    { url = "https://files.pythonhosted.org/packages/ec/6b/1ec2c03837ac00886ba8160ce041ce4e325b41d06a034adbef11339ae422/pydantic_core-2.33.2-cp312-cp312-manylinux_2_17_armv7l.manylinux2014_armv7l.whl", hash = "sha256:eb8c529b2819c37140eb51b914153063d27ed88e3bdc31b71198a198e921e011", size = 1964199, upload-time = "2025-04-23T18:31:31.025Z" },
    { url = "https://files.pythonhosted.org/packages/2d/1d/6bf34d6adb9debd9136bd197ca72642203ce9aaaa85cfcbfcf20f9696e83/pydantic_core-2.33.2-cp312-cp312-manylinux_2_17_ppc64le.manylinux2014_ppc64le.whl", hash = "sha256:c52b02ad8b4e2cf14ca7b3d918f3eb0ee91e63b3167c32591e57c4317e134f8f", size = 2120296, upload-time = "2025-04-23T18:31:32.514Z" },
    { url = "https://files.pythonhosted.org/packages/e0/94/2bd0aaf5a591e974b32a9f7123f16637776c304471a0ab33cf263cf5591a/pydantic_core-2.33.2-cp312-cp312-manylinux_2_17_s390x.manylinux2014_s390x.whl", hash = "sha256:96081f1605125ba0855dfda83f6f3df5ec90c61195421ba72223de35ccfb2f88", size = 2676109, upload-time = "2025-04-23T18:31:33.958Z" },
    { url = "https://files.pythonhosted.org/packages/f9/41/4b043778cf9c4285d59742281a769eac371b9e47e35f98ad321349cc5d61/pydantic_core-2.33.2-cp312-cp312-manylinux_2_17_x86_64.manylinux2014_x86_64.whl", hash = "sha256:8f57a69461af2a5fa6e6bbd7a5f60d3b7e6cebb687f55106933188e79ad155c1", size = 2002028, upload-time = "2025-04-23T18:31:39.095Z" },
    { url = "https://files.pythonhosted.org/packages/cb/d5/7bb781bf2748ce3d03af04d5c969fa1308880e1dca35a9bd94e1a96a922e/pydantic_core-2.33.2-cp312-cp312-manylinux_2_5_i686.manylinux1_i686.whl", hash = "sha256:572c7e6c8bb4774d2ac88929e3d1f12bc45714ae5ee6d9a788a9fb35e60bb04b", size = 2100044, upload-time = "2025-04-23T18:31:41.034Z" },
    { url = "https://files.pythonhosted.org/packages/fe/36/def5e53e1eb0ad896785702a5bbfd25eed546cdcf4087ad285021a90ed53/pydantic_core-2.33.2-cp312-cp312-musllinux_1_1_aarch64.whl", hash = "sha256:db4b41f9bd95fbe5acd76d89920336ba96f03e149097365afe1cb092fceb89a1", size = 2058881, upload-time = "2025-04-23T18:31:42.757Z" },
    { url = "https://files.pythonhosted.org/packages/01/6c/57f8d70b2ee57fc3dc8b9610315949837fa8c11d86927b9bb044f8705419/pydantic_core-2.33.2-cp312-cp312-musllinux_1_1_armv7l.whl", hash = "sha256:fa854f5cf7e33842a892e5c73f45327760bc7bc516339fda888c75ae60edaeb6", size = 2227034, upload-time = "2025-04-23T18:31:44.304Z" },
    { url = "https://files.pythonhosted.org/packages/27/b9/9c17f0396a82b3d5cbea4c24d742083422639e7bb1d5bf600e12cb176a13/pydantic_core-2.33.2-cp312-cp312-musllinux_1_1_x86_64.whl", hash = "sha256:5f483cfb75ff703095c59e365360cb73e00185e01aaea067cd19acffd2ab20ea", size = 2234187, upload-time = "2025-04-23T18:31:45.891Z" },
    { url = "https://files.pythonhosted.org/packages/b0/6a/adf5734ffd52bf86d865093ad70b2ce543415e0e356f6cacabbc0d9ad910/pydantic_core-2.33.2-cp312-cp312-win32.whl", hash = "sha256:9cb1da0f5a471435a7bc7e439b8a728e8b61e59784b2af70d7c169f8dd8ae290", size = 1892628, upload-time = "2025-04-23T18:31:47.819Z" },
    { url = "https://files.pythonhosted.org/packages/43/e4/5479fecb3606c1368d496a825d8411e126133c41224c1e7238be58b87d7e/pydantic_core-2.33.2-cp312-cp312-win_amd64.whl", hash = "sha256:f941635f2a3d96b2973e867144fde513665c87f13fe0e193c158ac51bfaaa7b2", size = 1955866, upload-time = "2025-04-23T18:31:49.635Z" },
    { url = "https://files.pythonhosted.org/packages/0d/24/8b11e8b3e2be9dd82df4b11408a67c61bb4dc4f8e11b5b0fc888b38118b5/pydantic_core-2.33.2-cp312-cp312-win_arm64.whl", hash = "sha256:cca3868ddfaccfbc4bfb1d608e2ccaaebe0ae628e1416aeb9c4d88c001bb45ab", size = 1888894, upload-time = "2025-04-23T18:31:51.609Z" },
    { url = "https://files.pythonhosted.org/packages/46/8c/99040727b41f56616573a28771b1bfa08a3d3fe74d3d513f01251f79f172/pydantic_core-2.33.2-cp313-cp313-macosx_10_12_x86_64.whl", hash = "sha256:1082dd3e2d7109ad8b7da48e1d4710c8d06c253cbc4a27c1cff4fbcaa97a9e3f", size = 2015688, upload-time = "2025-04-23T18:31:53.175Z" },
    { url = "https://files.pythonhosted.org/packages/3a/cc/5999d1eb705a6cefc31f0b4a90e9f7fc400539b1a1030529700cc1b51838/pydantic_core-2.33.2-cp313-cp313-macosx_11_0_arm64.whl", hash = "sha256:f517ca031dfc037a9c07e748cefd8d96235088b83b4f4ba8939105d20fa1dcd6", size = 1844808, upload-time = "2025-04-23T18:31:54.79Z" },
    { url = "https://files.pythonhosted.org/packages/6f/5e/a0a7b8885c98889a18b6e376f344da1ef323d270b44edf8174d6bce4d622/pydantic_core-2.33.2-cp313-cp313-manylinux_2_17_aarch64.manylinux2014_aarch64.whl", hash = "sha256:0a9f2c9dd19656823cb8250b0724ee9c60a82f3cdf68a080979d13092a3b0fef", size = 1885580, upload-time = "2025-04-23T18:31:57.393Z" },
    { url = "https://files.pythonhosted.org/packages/3b/2a/953581f343c7d11a304581156618c3f592435523dd9d79865903272c256a/pydantic_core-2.33.2-cp313-cp313-manylinux_2_17_armv7l.manylinux2014_armv7l.whl", hash = "sha256:2b0a451c263b01acebe51895bfb0e1cc842a5c666efe06cdf13846c7418caa9a", size = 1973859, upload-time = "2025-04-23T18:31:59.065Z" },
    { url = "https://files.pythonhosted.org/packages/e6/55/f1a813904771c03a3f97f676c62cca0c0a4138654107c1b61f19c644868b/pydantic_core-2.33.2-cp313-cp313-manylinux_2_17_ppc64le.manylinux2014_ppc64le.whl", hash = "sha256:1ea40a64d23faa25e62a70ad163571c0b342b8bf66d5fa612ac0dec4f069d916", size = 2120810, upload-time = "2025-04-23T18:32:00.78Z" },
    { url = "https://files.pythonhosted.org/packages/aa/c3/053389835a996e18853ba107a63caae0b9deb4a276c6b472931ea9ae6e48/pydantic_core-2.33.2-cp313-cp313-manylinux_2_17_s390x.manylinux2014_s390x.whl", hash = "sha256:0fb2d542b4d66f9470e8065c5469ec676978d625a8b7a363f07d9a501a9cb36a", size = 2676498, upload-time = "2025-04-23T18:32:02.418Z" },
    { url = "https://files.pythonhosted.org/packages/eb/3c/f4abd740877a35abade05e437245b192f9d0ffb48bbbbd708df33d3cda37/pydantic_core-2.33.2-cp313-cp313-manylinux_2_17_x86_64.manylinux2014_x86_64.whl", hash = "sha256:9fdac5d6ffa1b5a83bca06ffe7583f5576555e6c8b3a91fbd25ea7780f825f7d", size = 2000611, upload-time = "2025-04-23T18:32:04.152Z" },
    { url = "https://files.pythonhosted.org/packages/59/a7/63ef2fed1837d1121a894d0ce88439fe3e3b3e48c7543b2a4479eb99c2bd/pydantic_core-2.33.2-cp313-cp313-manylinux_2_5_i686.manylinux1_i686.whl", hash = "sha256:04a1a413977ab517154eebb2d326da71638271477d6ad87a769102f7c2488c56", size = 2107924, upload-time = "2025-04-23T18:32:06.129Z" },
    { url = "https://files.pythonhosted.org/packages/04/8f/2551964ef045669801675f1cfc3b0d74147f4901c3ffa42be2ddb1f0efc4/pydantic_core-2.33.2-cp313-cp313-musllinux_1_1_aarch64.whl", hash = "sha256:c8e7af2f4e0194c22b5b37205bfb293d166a7344a5b0d0eaccebc376546d77d5", size = 2063196, upload-time = "2025-04-23T18:32:08.178Z" },
    { url = "https://files.pythonhosted.org/packages/26/bd/d9602777e77fc6dbb0c7db9ad356e9a985825547dce5ad1d30ee04903918/pydantic_core-2.33.2-cp313-cp313-musllinux_1_1_armv7l.whl", hash = "sha256:5c92edd15cd58b3c2d34873597a1e20f13094f59cf88068adb18947df5455b4e", size = 2236389, upload-time = "2025-04-23T18:32:10.242Z" },
    { url = "https://files.pythonhosted.org/packages/42/db/0e950daa7e2230423ab342ae918a794964b053bec24ba8af013fc7c94846/pydantic_core-2.33.2-cp313-cp313-musllinux_1_1_x86_64.whl", hash = "sha256:65132b7b4a1c0beded5e057324b7e16e10910c106d43675d9bd87d4f38dde162", size = 2239223, upload-time = "2025-04-23T18:32:12.382Z" },
    { url = "https://files.pythonhosted.org/packages/58/4d/4f937099c545a8a17eb52cb67fe0447fd9a373b348ccfa9a87f141eeb00f/pydantic_core-2.33.2-cp313-cp313-win32.whl", hash = "sha256:52fb90784e0a242bb96ec53f42196a17278855b0f31ac7c3cc6f5c1ec4811849", size = 1900473, upload-time = "2025-04-23T18:32:14.034Z" },
    { url = "https://files.pythonhosted.org/packages/a0/75/4a0a9bac998d78d889def5e4ef2b065acba8cae8c93696906c3a91f310ca/pydantic_core-2.33.2-cp313-cp313-win_amd64.whl", hash = "sha256:c083a3bdd5a93dfe480f1125926afcdbf2917ae714bdb80b36d34318b2bec5d9", size = 1955269, upload-time = "2025-04-23T18:32:15.783Z" },
    { url = "https://files.pythonhosted.org/packages/f9/86/1beda0576969592f1497b4ce8e7bc8cbdf614c352426271b1b10d5f0aa64/pydantic_core-2.33.2-cp313-cp313-win_arm64.whl", hash = "sha256:e80b087132752f6b3d714f041ccf74403799d3b23a72722ea2e6ba2e892555b9", size = 1893921, upload-time = "2025-04-23T18:32:18.473Z" },
    { url = "https://files.pythonhosted.org/packages/a4/7d/e09391c2eebeab681df2b74bfe6c43422fffede8dc74187b2b0bf6fd7571/pydantic_core-2.33.2-cp313-cp313t-macosx_11_0_arm64.whl", hash = "sha256:61c18fba8e5e9db3ab908620af374db0ac1baa69f0f32df4f61ae23f15e586ac", size = 1806162, upload-time = "2025-04-23T18:32:20.188Z" },
    { url = "https://files.pythonhosted.org/packages/f1/3d/847b6b1fed9f8ed3bb95a9ad04fbd0b212e832d4f0f50ff4d9ee5a9f15cf/pydantic_core-2.33.2-cp313-cp313t-manylinux_2_17_x86_64.manylinux2014_x86_64.whl", hash = "sha256:95237e53bb015f67b63c91af7518a62a8660376a6a0db19b89acc77a4d6199f5", size = 1981560, upload-time = "2025-04-23T18:32:22.354Z" },
    { url = "https://files.pythonhosted.org/packages/6f/9a/e73262f6c6656262b5fdd723ad90f518f579b7bc8622e43a942eec53c938/pydantic_core-2.33.2-cp313-cp313t-win_amd64.whl", hash = "sha256:c2fc0a768ef76c15ab9238afa6da7f69895bb5d1ee83aeea2e3509af4472d0b9", size = 1935777, upload-time = "2025-04-23T18:32:25.088Z" },
    { url = "https://files.pythonhosted.org/packages/53/ea/bbe9095cdd771987d13c82d104a9c8559ae9aec1e29f139e286fd2e9256e/pydantic_core-2.33.2-cp39-cp39-macosx_10_12_x86_64.whl", hash = "sha256:a2b911a5b90e0374d03813674bf0a5fbbb7741570dcd4b4e85a2e48d17def29d", size = 2028677, upload-time = "2025-04-23T18:32:27.227Z" },
    { url = "https://files.pythonhosted.org/packages/49/1d/4ac5ed228078737d457a609013e8f7edc64adc37b91d619ea965758369e5/pydantic_core-2.33.2-cp39-cp39-macosx_11_0_arm64.whl", hash = "sha256:6fa6dfc3e4d1f734a34710f391ae822e0a8eb8559a85c6979e14e65ee6ba2954", size = 1864735, upload-time = "2025-04-23T18:32:29.019Z" },
    { url = "https://files.pythonhosted.org/packages/23/9a/2e70d6388d7cda488ae38f57bc2f7b03ee442fbcf0d75d848304ac7e405b/pydantic_core-2.33.2-cp39-cp39-manylinux_2_17_aarch64.manylinux2014_aarch64.whl", hash = "sha256:c54c939ee22dc8e2d545da79fc5381f1c020d6d3141d3bd747eab59164dc89fb", size = 1898467, upload-time = "2025-04-23T18:32:31.119Z" },
    { url = "https://files.pythonhosted.org/packages/ff/2e/1568934feb43370c1ffb78a77f0baaa5a8b6897513e7a91051af707ffdc4/pydantic_core-2.33.2-cp39-cp39-manylinux_2_17_armv7l.manylinux2014_armv7l.whl", hash = "sha256:53a57d2ed685940a504248187d5685e49eb5eef0f696853647bf37c418c538f7", size = 1983041, upload-time = "2025-04-23T18:32:33.655Z" },
    { url = "https://files.pythonhosted.org/packages/01/1a/1a1118f38ab64eac2f6269eb8c120ab915be30e387bb561e3af904b12499/pydantic_core-2.33.2-cp39-cp39-manylinux_2_17_ppc64le.manylinux2014_ppc64le.whl", hash = "sha256:09fb9dd6571aacd023fe6aaca316bd01cf60ab27240d7eb39ebd66a3a15293b4", size = 2136503, upload-time = "2025-04-23T18:32:35.519Z" },
    { url = "https://files.pythonhosted.org/packages/5c/da/44754d1d7ae0f22d6d3ce6c6b1486fc07ac2c524ed8f6eca636e2e1ee49b/pydantic_core-2.33.2-cp39-cp39-manylinux_2_17_s390x.manylinux2014_s390x.whl", hash = "sha256:0e6116757f7959a712db11f3e9c0a99ade00a5bbedae83cb801985aa154f071b", size = 2736079, upload-time = "2025-04-23T18:32:37.659Z" },
    { url = "https://files.pythonhosted.org/packages/4d/98/f43cd89172220ec5aa86654967b22d862146bc4d736b1350b4c41e7c9c03/pydantic_core-2.33.2-cp39-cp39-manylinux_2_17_x86_64.manylinux2014_x86_64.whl", hash = "sha256:8d55ab81c57b8ff8548c3e4947f119551253f4e3787a7bbc0b6b3ca47498a9d3", size = 2006508, upload-time = "2025-04-23T18:32:39.637Z" },
    { url = "https://files.pythonhosted.org/packages/2b/cc/f77e8e242171d2158309f830f7d5d07e0531b756106f36bc18712dc439df/pydantic_core-2.33.2-cp39-cp39-manylinux_2_5_i686.manylinux1_i686.whl", hash = "sha256:c20c462aa4434b33a2661701b861604913f912254e441ab8d78d30485736115a", size = 2113693, upload-time = "2025-04-23T18:32:41.818Z" },
    { url = "https://files.pythonhosted.org/packages/54/7a/7be6a7bd43e0a47c147ba7fbf124fe8aaf1200bc587da925509641113b2d/pydantic_core-2.33.2-cp39-cp39-musllinux_1_1_aarch64.whl", hash = "sha256:44857c3227d3fb5e753d5fe4a3420d6376fa594b07b621e220cd93703fe21782", size = 2074224, upload-time = "2025-04-23T18:32:44.033Z" },
    { url = "https://files.pythonhosted.org/packages/2a/07/31cf8fadffbb03be1cb520850e00a8490c0927ec456e8293cafda0726184/pydantic_core-2.33.2-cp39-cp39-musllinux_1_1_armv7l.whl", hash = "sha256:eb9b459ca4df0e5c87deb59d37377461a538852765293f9e6ee834f0435a93b9", size = 2245403, upload-time = "2025-04-23T18:32:45.836Z" },
    { url = "https://files.pythonhosted.org/packages/b6/8d/bbaf4c6721b668d44f01861f297eb01c9b35f612f6b8e14173cb204e6240/pydantic_core-2.33.2-cp39-cp39-musllinux_1_1_x86_64.whl", hash = "sha256:9fcd347d2cc5c23b06de6d3b7b8275be558a0c90549495c699e379a80bf8379e", size = 2242331, upload-time = "2025-04-23T18:32:47.618Z" },
    { url = "https://files.pythonhosted.org/packages/bb/93/3cc157026bca8f5006250e74515119fcaa6d6858aceee8f67ab6dc548c16/pydantic_core-2.33.2-cp39-cp39-win32.whl", hash = "sha256:83aa99b1285bc8f038941ddf598501a86f1536789740991d7d8756e34f1e74d9", size = 1910571, upload-time = "2025-04-23T18:32:49.401Z" },
    { url = "https://files.pythonhosted.org/packages/5b/90/7edc3b2a0d9f0dda8806c04e511a67b0b7a41d2187e2003673a996fb4310/pydantic_core-2.33.2-cp39-cp39-win_amd64.whl", hash = "sha256:f481959862f57f29601ccced557cc2e817bce7533ab8e01a797a48b49c9692b3", size = 1956504, upload-time = "2025-04-23T18:32:51.287Z" },
    { url = "https://files.pythonhosted.org/packages/30/68/373d55e58b7e83ce371691f6eaa7175e3a24b956c44628eb25d7da007917/pydantic_core-2.33.2-pp310-pypy310_pp73-macosx_10_12_x86_64.whl", hash = "sha256:5c4aa4e82353f65e548c476b37e64189783aa5384903bfea4f41580f255fddfa", size = 2023982, upload-time = "2025-04-23T18:32:53.14Z" },
    { url = "https://files.pythonhosted.org/packages/a4/16/145f54ac08c96a63d8ed6442f9dec17b2773d19920b627b18d4f10a061ea/pydantic_core-2.33.2-pp310-pypy310_pp73-macosx_11_0_arm64.whl", hash = "sha256:d946c8bf0d5c24bf4fe333af284c59a19358aa3ec18cb3dc4370080da1e8ad29", size = 1858412, upload-time = "2025-04-23T18:32:55.52Z" },
    { url = "https://files.pythonhosted.org/packages/41/b1/c6dc6c3e2de4516c0bb2c46f6a373b91b5660312342a0cf5826e38ad82fa/pydantic_core-2.33.2-pp310-pypy310_pp73-manylinux_2_17_aarch64.manylinux2014_aarch64.whl", hash = "sha256:87b31b6846e361ef83fedb187bb5b4372d0da3f7e28d85415efa92d6125d6e6d", size = 1892749, upload-time = "2025-04-23T18:32:57.546Z" },
    { url = "https://files.pythonhosted.org/packages/12/73/8cd57e20afba760b21b742106f9dbdfa6697f1570b189c7457a1af4cd8a0/pydantic_core-2.33.2-pp310-pypy310_pp73-manylinux_2_17_x86_64.manylinux2014_x86_64.whl", hash = "sha256:aa9d91b338f2df0508606f7009fde642391425189bba6d8c653afd80fd6bb64e", size = 2067527, upload-time = "2025-04-23T18:32:59.771Z" },
    { url = "https://files.pythonhosted.org/packages/e3/d5/0bb5d988cc019b3cba4a78f2d4b3854427fc47ee8ec8e9eaabf787da239c/pydantic_core-2.33.2-pp310-pypy310_pp73-manylinux_2_5_i686.manylinux1_i686.whl", hash = "sha256:2058a32994f1fde4ca0480ab9d1e75a0e8c87c22b53a3ae66554f9af78f2fe8c", size = 2108225, upload-time = "2025-04-23T18:33:04.51Z" },
    { url = "https://files.pythonhosted.org/packages/f1/c5/00c02d1571913d496aabf146106ad8239dc132485ee22efe08085084ff7c/pydantic_core-2.33.2-pp310-pypy310_pp73-musllinux_1_1_aarch64.whl", hash = "sha256:0e03262ab796d986f978f79c943fc5f620381be7287148b8010b4097f79a39ec", size = 2069490, upload-time = "2025-04-23T18:33:06.391Z" },
    { url = "https://files.pythonhosted.org/packages/22/a8/dccc38768274d3ed3a59b5d06f59ccb845778687652daa71df0cab4040d7/pydantic_core-2.33.2-pp310-pypy310_pp73-musllinux_1_1_armv7l.whl", hash = "sha256:1a8695a8d00c73e50bff9dfda4d540b7dee29ff9b8053e38380426a85ef10052", size = 2237525, upload-time = "2025-04-23T18:33:08.44Z" },
    { url = "https://files.pythonhosted.org/packages/d4/e7/4f98c0b125dda7cf7ccd14ba936218397b44f50a56dd8c16a3091df116c3/pydantic_core-2.33.2-pp310-pypy310_pp73-musllinux_1_1_x86_64.whl", hash = "sha256:fa754d1850735a0b0e03bcffd9d4b4343eb417e47196e4485d9cca326073a42c", size = 2238446, upload-time = "2025-04-23T18:33:10.313Z" },
    { url = "https://files.pythonhosted.org/packages/ce/91/2ec36480fdb0b783cd9ef6795753c1dea13882f2e68e73bce76ae8c21e6a/pydantic_core-2.33.2-pp310-pypy310_pp73-win_amd64.whl", hash = "sha256:a11c8d26a50bfab49002947d3d237abe4d9e4b5bdc8846a63537b6488e197808", size = 2066678, upload-time = "2025-04-23T18:33:12.224Z" },
    { url = "https://files.pythonhosted.org/packages/7b/27/d4ae6487d73948d6f20dddcd94be4ea43e74349b56eba82e9bdee2d7494c/pydantic_core-2.33.2-pp311-pypy311_pp73-macosx_10_12_x86_64.whl", hash = "sha256:dd14041875d09cc0f9308e37a6f8b65f5585cf2598a53aa0123df8b129d481f8", size = 2025200, upload-time = "2025-04-23T18:33:14.199Z" },
    { url = "https://files.pythonhosted.org/packages/f1/b8/b3cb95375f05d33801024079b9392a5ab45267a63400bf1866e7ce0f0de4/pydantic_core-2.33.2-pp311-pypy311_pp73-macosx_11_0_arm64.whl", hash = "sha256:d87c561733f66531dced0da6e864f44ebf89a8fba55f31407b00c2f7f9449593", size = 1859123, upload-time = "2025-04-23T18:33:16.555Z" },
    { url = "https://files.pythonhosted.org/packages/05/bc/0d0b5adeda59a261cd30a1235a445bf55c7e46ae44aea28f7bd6ed46e091/pydantic_core-2.33.2-pp311-pypy311_pp73-manylinux_2_17_aarch64.manylinux2014_aarch64.whl", hash = "sha256:2f82865531efd18d6e07a04a17331af02cb7a651583c418df8266f17a63c6612", size = 1892852, upload-time = "2025-04-23T18:33:18.513Z" },
    { url = "https://files.pythonhosted.org/packages/3e/11/d37bdebbda2e449cb3f519f6ce950927b56d62f0b84fd9cb9e372a26a3d5/pydantic_core-2.33.2-pp311-pypy311_pp73-manylinux_2_17_x86_64.manylinux2014_x86_64.whl", hash = "sha256:2bfb5112df54209d820d7bf9317c7a6c9025ea52e49f46b6a2060104bba37de7", size = 2067484, upload-time = "2025-04-23T18:33:20.475Z" },
    { url = "https://files.pythonhosted.org/packages/8c/55/1f95f0a05ce72ecb02a8a8a1c3be0579bbc29b1d5ab68f1378b7bebc5057/pydantic_core-2.33.2-pp311-pypy311_pp73-manylinux_2_5_i686.manylinux1_i686.whl", hash = "sha256:64632ff9d614e5eecfb495796ad51b0ed98c453e447a76bcbeeb69615079fc7e", size = 2108896, upload-time = "2025-04-23T18:33:22.501Z" },
    { url = "https://files.pythonhosted.org/packages/53/89/2b2de6c81fa131f423246a9109d7b2a375e83968ad0800d6e57d0574629b/pydantic_core-2.33.2-pp311-pypy311_pp73-musllinux_1_1_aarch64.whl", hash = "sha256:f889f7a40498cc077332c7ab6b4608d296d852182211787d4f3ee377aaae66e8", size = 2069475, upload-time = "2025-04-23T18:33:24.528Z" },
    { url = "https://files.pythonhosted.org/packages/b8/e9/1f7efbe20d0b2b10f6718944b5d8ece9152390904f29a78e68d4e7961159/pydantic_core-2.33.2-pp311-pypy311_pp73-musllinux_1_1_armv7l.whl", hash = "sha256:de4b83bb311557e439b9e186f733f6c645b9417c84e2eb8203f3f820a4b988bf", size = 2239013, upload-time = "2025-04-23T18:33:26.621Z" },
    { url = "https://files.pythonhosted.org/packages/3c/b2/5309c905a93811524a49b4e031e9851a6b00ff0fb668794472ea7746b448/pydantic_core-2.33.2-pp311-pypy311_pp73-musllinux_1_1_x86_64.whl", hash = "sha256:82f68293f055f51b51ea42fafc74b6aad03e70e191799430b90c13d643059ebb", size = 2238715, upload-time = "2025-04-23T18:33:28.656Z" },
    { url = "https://files.pythonhosted.org/packages/32/56/8a7ca5d2cd2cda1d245d34b1c9a942920a718082ae8e54e5f3e5a58b7add/pydantic_core-2.33.2-pp311-pypy311_pp73-win_amd64.whl", hash = "sha256:329467cecfb529c925cf2bbd4d60d2c509bc2fb52a20c1045bf09bb70971a9c1", size = 2066757, upload-time = "2025-04-23T18:33:30.645Z" },
    { url = "https://files.pythonhosted.org/packages/08/98/dbf3fdfabaf81cda5622154fda78ea9965ac467e3239078e0dcd6df159e7/pydantic_core-2.33.2-pp39-pypy39_pp73-macosx_10_12_x86_64.whl", hash = "sha256:87acbfcf8e90ca885206e98359d7dca4bcbb35abdc0ff66672a293e1d7a19101", size = 2024034, upload-time = "2025-04-23T18:33:32.843Z" },
    { url = "https://files.pythonhosted.org/packages/8d/99/7810aa9256e7f2ccd492590f86b79d370df1e9292f1f80b000b6a75bd2fb/pydantic_core-2.33.2-pp39-pypy39_pp73-macosx_11_0_arm64.whl", hash = "sha256:7f92c15cd1e97d4b12acd1cc9004fa092578acfa57b67ad5e43a197175d01a64", size = 1858578, upload-time = "2025-04-23T18:33:34.912Z" },
    { url = "https://files.pythonhosted.org/packages/d8/60/bc06fa9027c7006cc6dd21e48dbf39076dc39d9abbaf718a1604973a9670/pydantic_core-2.33.2-pp39-pypy39_pp73-manylinux_2_17_aarch64.manylinux2014_aarch64.whl", hash = "sha256:d3f26877a748dc4251cfcfda9dfb5f13fcb034f5308388066bcfe9031b63ae7d", size = 1892858, upload-time = "2025-04-23T18:33:36.933Z" },
    { url = "https://files.pythonhosted.org/packages/f2/40/9d03997d9518816c68b4dfccb88969756b9146031b61cd37f781c74c9b6a/pydantic_core-2.33.2-pp39-pypy39_pp73-manylinux_2_17_x86_64.manylinux2014_x86_64.whl", hash = "sha256:dac89aea9af8cd672fa7b510e7b8c33b0bba9a43186680550ccf23020f32d535", size = 2068498, upload-time = "2025-04-23T18:33:38.997Z" },
    { url = "https://files.pythonhosted.org/packages/d8/62/d490198d05d2d86672dc269f52579cad7261ced64c2df213d5c16e0aecb1/pydantic_core-2.33.2-pp39-pypy39_pp73-manylinux_2_5_i686.manylinux1_i686.whl", hash = "sha256:970919794d126ba8645f3837ab6046fb4e72bbc057b3709144066204c19a455d", size = 2108428, upload-time = "2025-04-23T18:33:41.18Z" },
    { url = "https://files.pythonhosted.org/packages/9a/ec/4cd215534fd10b8549015f12ea650a1a973da20ce46430b68fc3185573e8/pydantic_core-2.33.2-pp39-pypy39_pp73-musllinux_1_1_aarch64.whl", hash = "sha256:3eb3fe62804e8f859c49ed20a8451342de53ed764150cb14ca71357c765dc2a6", size = 2069854, upload-time = "2025-04-23T18:33:43.446Z" },
    { url = "https://files.pythonhosted.org/packages/1a/1a/abbd63d47e1d9b0d632fee6bb15785d0889c8a6e0a6c3b5a8e28ac1ec5d2/pydantic_core-2.33.2-pp39-pypy39_pp73-musllinux_1_1_armv7l.whl", hash = "sha256:3abcd9392a36025e3bd55f9bd38d908bd17962cc49bc6da8e7e96285336e2bca", size = 2237859, upload-time = "2025-04-23T18:33:45.56Z" },
    { url = "https://files.pythonhosted.org/packages/80/1c/fa883643429908b1c90598fd2642af8839efd1d835b65af1f75fba4d94fe/pydantic_core-2.33.2-pp39-pypy39_pp73-musllinux_1_1_x86_64.whl", hash = "sha256:3a1c81334778f9e3af2f8aeb7a960736e5cab1dfebfb26aabca09afd2906c039", size = 2239059, upload-time = "2025-04-23T18:33:47.735Z" },
    { url = "https://files.pythonhosted.org/packages/d4/29/3cade8a924a61f60ccfa10842f75eb12787e1440e2b8660ceffeb26685e7/pydantic_core-2.33.2-pp39-pypy39_pp73-win_amd64.whl", hash = "sha256:2807668ba86cb38c6817ad9bc66215ab8584d1d304030ce4f0887336f28a5e27", size = 2066661, upload-time = "2025-04-23T18:33:49.995Z" },
]

[[package]]
name = "pygments"
version = "2.19.2"
source = { registry = "https://pypi.org/simple" }
sdist = { url = "https://files.pythonhosted.org/packages/b0/77/a5b8c569bf593b0140bde72ea885a803b82086995367bf2037de0159d924/pygments-2.19.2.tar.gz", hash = "sha256:636cb2477cec7f8952536970bc533bc43743542f70392ae026374600add5b887", size = 4968631, upload-time = "2025-06-21T13:39:12.283Z" }
wheels = [
    { url = "https://files.pythonhosted.org/packages/c7/21/705964c7812476f378728bdf590ca4b771ec72385c533964653c68e86bdc/pygments-2.19.2-py3-none-any.whl", hash = "sha256:86540386c03d588bb81d44bc3928634ff26449851e99741617ecb9037ee5ec0b", size = 1225217, upload-time = "2025-06-21T13:39:07.939Z" },
]

[[package]]
name = "pyjwt"
version = "2.10.1"
source = { registry = "https://pypi.org/simple" }
sdist = { url = "https://files.pythonhosted.org/packages/e7/46/bd74733ff231675599650d3e47f361794b22ef3e3770998dda30d3b63726/pyjwt-2.10.1.tar.gz", hash = "sha256:3cc5772eb20009233caf06e9d8a0577824723b44e6648ee0a2aedb6cf9381953", size = 87785, upload-time = "2024-11-28T03:43:29.933Z" }
wheels = [
    { url = "https://files.pythonhosted.org/packages/61/ad/689f02752eeec26aed679477e80e632ef1b682313be70793d798c1d5fc8f/PyJWT-2.10.1-py3-none-any.whl", hash = "sha256:dcdd193e30abefd5debf142f9adfcdd2b58004e644f25406ffaebd50bd98dacb", size = 22997, upload-time = "2024-11-28T03:43:27.893Z" },
]

[[package]]
name = "pytest"
version = "8.4.1"
source = { registry = "https://pypi.org/simple" }
dependencies = [
    { name = "colorama", marker = "sys_platform == 'win32'" },
    { name = "exceptiongroup", marker = "python_full_version < '3.11'" },
    { name = "iniconfig" },
    { name = "packaging" },
    { name = "pluggy" },
    { name = "pygments" },
    { name = "tomli", marker = "python_full_version < '3.11'" },
]
sdist = { url = "https://files.pythonhosted.org/packages/08/ba/45911d754e8eba3d5a841a5ce61a65a685ff1798421ac054f85aa8747dfb/pytest-8.4.1.tar.gz", hash = "sha256:7c67fd69174877359ed9371ec3af8a3d2b04741818c51e5e99cc1742251fa93c", size = 1517714, upload-time = "2025-06-18T05:48:06.109Z" }
wheels = [
    { url = "https://files.pythonhosted.org/packages/29/16/c8a903f4c4dffe7a12843191437d7cd8e32751d5de349d45d3fe69544e87/pytest-8.4.1-py3-none-any.whl", hash = "sha256:539c70ba6fcead8e78eebbf1115e8b589e7565830d7d006a8723f19ac8a0afb7", size = 365474, upload-time = "2025-06-18T05:48:03.955Z" },
]

[[package]]
name = "pytest-asyncio"
version = "1.0.0"
source = { registry = "https://pypi.org/simple" }
dependencies = [
    { name = "pytest" },
    { name = "typing-extensions", marker = "python_full_version < '3.10'" },
]
sdist = { url = "https://files.pythonhosted.org/packages/d0/d4/14f53324cb1a6381bef29d698987625d80052bb33932d8e7cbf9b337b17c/pytest_asyncio-1.0.0.tar.gz", hash = "sha256:d15463d13f4456e1ead2594520216b225a16f781e144f8fdf6c5bb4667c48b3f", size = 46960, upload-time = "2025-05-26T04:54:40.484Z" }
wheels = [
    { url = "https://files.pythonhosted.org/packages/30/05/ce271016e351fddc8399e546f6e23761967ee09c8c568bbfbecb0c150171/pytest_asyncio-1.0.0-py3-none-any.whl", hash = "sha256:4f024da9f1ef945e680dc68610b52550e36590a67fd31bb3b4943979a1f90ef3", size = 15976, upload-time = "2025-05-26T04:54:39.035Z" },
]

[[package]]
name = "pytest-mock"
version = "3.14.1"
source = { registry = "https://pypi.org/simple" }
dependencies = [
    { name = "pytest" },
]
sdist = { url = "https://files.pythonhosted.org/packages/71/28/67172c96ba684058a4d24ffe144d64783d2a270d0af0d9e792737bddc75c/pytest_mock-3.14.1.tar.gz", hash = "sha256:159e9edac4c451ce77a5cdb9fc5d1100708d2dd4ba3c3df572f14097351af80e", size = 33241, upload-time = "2025-05-26T13:58:45.167Z" }
wheels = [
    { url = "https://files.pythonhosted.org/packages/b2/05/77b60e520511c53d1c1ca75f1930c7dd8e971d0c4379b7f4b3f9644685ba/pytest_mock-3.14.1-py3-none-any.whl", hash = "sha256:178aefcd11307d874b4cd3100344e7e2d888d9791a6a1d9bfe90fbc1b74fd1d0", size = 9923, upload-time = "2025-05-26T13:58:43.487Z" },
]

[[package]]
name = "pytest-watch"
version = "4.2.0"
source = { registry = "https://pypi.org/simple" }
dependencies = [
    { name = "colorama" },
    { name = "docopt" },
    { name = "pytest" },
    { name = "watchdog" },
]
sdist = { url = "https://files.pythonhosted.org/packages/36/47/ab65fc1d682befc318c439940f81a0de1026048479f732e84fe714cd69c0/pytest-watch-4.2.0.tar.gz", hash = "sha256:06136f03d5b361718b8d0d234042f7b2f203910d8568f63df2f866b547b3d4b9", size = 16340, upload-time = "2018-05-20T19:52:16.194Z" }

[[package]]
name = "python-dotenv"
version = "1.1.1"
source = { registry = "https://pypi.org/simple" }
sdist = { url = "https://files.pythonhosted.org/packages/f6/b0/4bc07ccd3572a2f9df7e6782f52b0c6c90dcbb803ac4a167702d7d0dfe1e/python_dotenv-1.1.1.tar.gz", hash = "sha256:a8a6399716257f45be6a007360200409fce5cda2661e3dec71d23dc15f6189ab", size = 41978, upload-time = "2025-06-24T04:21:07.341Z" }
wheels = [
    { url = "https://files.pythonhosted.org/packages/5f/ed/539768cf28c661b5b068d66d96a2f155c4971a5d55684a514c1a0e0dec2f/python_dotenv-1.1.1-py3-none-any.whl", hash = "sha256:31f23644fe2602f88ff55e1f5c79ba497e01224ee7737937930c448e4d0e24dc", size = 20556, upload-time = "2025-06-24T04:21:06.073Z" },
]

[[package]]
name = "pyyaml"
version = "6.0.2"
source = { registry = "https://pypi.org/simple" }
sdist = { url = "https://files.pythonhosted.org/packages/54/ed/79a089b6be93607fa5cdaedf301d7dfb23af5f25c398d5ead2525b063e17/pyyaml-6.0.2.tar.gz", hash = "sha256:d584d9ec91ad65861cc08d42e834324ef890a082e591037abe114850ff7bbc3e", size = 130631, upload-time = "2024-08-06T20:33:50.674Z" }
wheels = [
    { url = "https://files.pythonhosted.org/packages/9b/95/a3fac87cb7158e231b5a6012e438c647e1a87f09f8e0d123acec8ab8bf71/PyYAML-6.0.2-cp310-cp310-macosx_10_9_x86_64.whl", hash = "sha256:0a9a2848a5b7feac301353437eb7d5957887edbf81d56e903999a75a3d743086", size = 184199, upload-time = "2024-08-06T20:31:40.178Z" },
    { url = "https://files.pythonhosted.org/packages/c7/7a/68bd47624dab8fd4afbfd3c48e3b79efe09098ae941de5b58abcbadff5cb/PyYAML-6.0.2-cp310-cp310-macosx_11_0_arm64.whl", hash = "sha256:29717114e51c84ddfba879543fb232a6ed60086602313ca38cce623c1d62cfbf", size = 171758, upload-time = "2024-08-06T20:31:42.173Z" },
    { url = "https://files.pythonhosted.org/packages/49/ee/14c54df452143b9ee9f0f29074d7ca5516a36edb0b4cc40c3f280131656f/PyYAML-6.0.2-cp310-cp310-manylinux_2_17_aarch64.manylinux2014_aarch64.whl", hash = "sha256:8824b5a04a04a047e72eea5cec3bc266db09e35de6bdfe34c9436ac5ee27d237", size = 718463, upload-time = "2024-08-06T20:31:44.263Z" },
    { url = "https://files.pythonhosted.org/packages/4d/61/de363a97476e766574650d742205be468921a7b532aa2499fcd886b62530/PyYAML-6.0.2-cp310-cp310-manylinux_2_17_s390x.manylinux2014_s390x.whl", hash = "sha256:7c36280e6fb8385e520936c3cb3b8042851904eba0e58d277dca80a5cfed590b", size = 719280, upload-time = "2024-08-06T20:31:50.199Z" },
    { url = "https://files.pythonhosted.org/packages/6b/4e/1523cb902fd98355e2e9ea5e5eb237cbc5f3ad5f3075fa65087aa0ecb669/PyYAML-6.0.2-cp310-cp310-manylinux_2_17_x86_64.manylinux2014_x86_64.whl", hash = "sha256:ec031d5d2feb36d1d1a24380e4db6d43695f3748343d99434e6f5f9156aaa2ed", size = 751239, upload-time = "2024-08-06T20:31:52.292Z" },
    { url = "https://files.pythonhosted.org/packages/b7/33/5504b3a9a4464893c32f118a9cc045190a91637b119a9c881da1cf6b7a72/PyYAML-6.0.2-cp310-cp310-musllinux_1_1_aarch64.whl", hash = "sha256:936d68689298c36b53b29f23c6dbb74de12b4ac12ca6cfe0e047bedceea56180", size = 695802, upload-time = "2024-08-06T20:31:53.836Z" },
    { url = "https://files.pythonhosted.org/packages/5c/20/8347dcabd41ef3a3cdc4f7b7a2aff3d06598c8779faa189cdbf878b626a4/PyYAML-6.0.2-cp310-cp310-musllinux_1_1_x86_64.whl", hash = "sha256:23502f431948090f597378482b4812b0caae32c22213aecf3b55325e049a6c68", size = 720527, upload-time = "2024-08-06T20:31:55.565Z" },
    { url = "https://files.pythonhosted.org/packages/be/aa/5afe99233fb360d0ff37377145a949ae258aaab831bde4792b32650a4378/PyYAML-6.0.2-cp310-cp310-win32.whl", hash = "sha256:2e99c6826ffa974fe6e27cdb5ed0021786b03fc98e5ee3c5bfe1fd5015f42b99", size = 144052, upload-time = "2024-08-06T20:31:56.914Z" },
    { url = "https://files.pythonhosted.org/packages/b5/84/0fa4b06f6d6c958d207620fc60005e241ecedceee58931bb20138e1e5776/PyYAML-6.0.2-cp310-cp310-win_amd64.whl", hash = "sha256:a4d3091415f010369ae4ed1fc6b79def9416358877534caf6a0fdd2146c87a3e", size = 161774, upload-time = "2024-08-06T20:31:58.304Z" },
    { url = "https://files.pythonhosted.org/packages/f8/aa/7af4e81f7acba21a4c6be026da38fd2b872ca46226673c89a758ebdc4fd2/PyYAML-6.0.2-cp311-cp311-macosx_10_9_x86_64.whl", hash = "sha256:cc1c1159b3d456576af7a3e4d1ba7e6924cb39de8f67111c735f6fc832082774", size = 184612, upload-time = "2024-08-06T20:32:03.408Z" },
    { url = "https://files.pythonhosted.org/packages/8b/62/b9faa998fd185f65c1371643678e4d58254add437edb764a08c5a98fb986/PyYAML-6.0.2-cp311-cp311-macosx_11_0_arm64.whl", hash = "sha256:1e2120ef853f59c7419231f3bf4e7021f1b936f6ebd222406c3b60212205d2ee", size = 172040, upload-time = "2024-08-06T20:32:04.926Z" },
    { url = "https://files.pythonhosted.org/packages/ad/0c/c804f5f922a9a6563bab712d8dcc70251e8af811fce4524d57c2c0fd49a4/PyYAML-6.0.2-cp311-cp311-manylinux_2_17_aarch64.manylinux2014_aarch64.whl", hash = "sha256:5d225db5a45f21e78dd9358e58a98702a0302f2659a3c6cd320564b75b86f47c", size = 736829, upload-time = "2024-08-06T20:32:06.459Z" },
    { url = "https://files.pythonhosted.org/packages/51/16/6af8d6a6b210c8e54f1406a6b9481febf9c64a3109c541567e35a49aa2e7/PyYAML-6.0.2-cp311-cp311-manylinux_2_17_s390x.manylinux2014_s390x.whl", hash = "sha256:5ac9328ec4831237bec75defaf839f7d4564be1e6b25ac710bd1a96321cc8317", size = 764167, upload-time = "2024-08-06T20:32:08.338Z" },
    { url = "https://files.pythonhosted.org/packages/75/e4/2c27590dfc9992f73aabbeb9241ae20220bd9452df27483b6e56d3975cc5/PyYAML-6.0.2-cp311-cp311-manylinux_2_17_x86_64.manylinux2014_x86_64.whl", hash = "sha256:3ad2a3decf9aaba3d29c8f537ac4b243e36bef957511b4766cb0057d32b0be85", size = 762952, upload-time = "2024-08-06T20:32:14.124Z" },
    { url = "https://files.pythonhosted.org/packages/9b/97/ecc1abf4a823f5ac61941a9c00fe501b02ac3ab0e373c3857f7d4b83e2b6/PyYAML-6.0.2-cp311-cp311-musllinux_1_1_aarch64.whl", hash = "sha256:ff3824dc5261f50c9b0dfb3be22b4567a6f938ccce4587b38952d85fd9e9afe4", size = 735301, upload-time = "2024-08-06T20:32:16.17Z" },
    { url = "https://files.pythonhosted.org/packages/45/73/0f49dacd6e82c9430e46f4a027baa4ca205e8b0a9dce1397f44edc23559d/PyYAML-6.0.2-cp311-cp311-musllinux_1_1_x86_64.whl", hash = "sha256:797b4f722ffa07cc8d62053e4cff1486fa6dc094105d13fea7b1de7d8bf71c9e", size = 756638, upload-time = "2024-08-06T20:32:18.555Z" },
    { url = "https://files.pythonhosted.org/packages/22/5f/956f0f9fc65223a58fbc14459bf34b4cc48dec52e00535c79b8db361aabd/PyYAML-6.0.2-cp311-cp311-win32.whl", hash = "sha256:11d8f3dd2b9c1207dcaf2ee0bbbfd5991f571186ec9cc78427ba5bd32afae4b5", size = 143850, upload-time = "2024-08-06T20:32:19.889Z" },
    { url = "https://files.pythonhosted.org/packages/ed/23/8da0bbe2ab9dcdd11f4f4557ccaf95c10b9811b13ecced089d43ce59c3c8/PyYAML-6.0.2-cp311-cp311-win_amd64.whl", hash = "sha256:e10ce637b18caea04431ce14fabcf5c64a1c61ec9c56b071a4b7ca131ca52d44", size = 161980, upload-time = "2024-08-06T20:32:21.273Z" },
    { url = "https://files.pythonhosted.org/packages/86/0c/c581167fc46d6d6d7ddcfb8c843a4de25bdd27e4466938109ca68492292c/PyYAML-6.0.2-cp312-cp312-macosx_10_9_x86_64.whl", hash = "sha256:c70c95198c015b85feafc136515252a261a84561b7b1d51e3384e0655ddf25ab", size = 183873, upload-time = "2024-08-06T20:32:25.131Z" },
    { url = "https://files.pythonhosted.org/packages/a8/0c/38374f5bb272c051e2a69281d71cba6fdb983413e6758b84482905e29a5d/PyYAML-6.0.2-cp312-cp312-macosx_11_0_arm64.whl", hash = "sha256:ce826d6ef20b1bc864f0a68340c8b3287705cae2f8b4b1d932177dcc76721725", size = 173302, upload-time = "2024-08-06T20:32:26.511Z" },
    { url = "https://files.pythonhosted.org/packages/c3/93/9916574aa8c00aa06bbac729972eb1071d002b8e158bd0e83a3b9a20a1f7/PyYAML-6.0.2-cp312-cp312-manylinux_2_17_aarch64.manylinux2014_aarch64.whl", hash = "sha256:1f71ea527786de97d1a0cc0eacd1defc0985dcf6b3f17bb77dcfc8c34bec4dc5", size = 739154, upload-time = "2024-08-06T20:32:28.363Z" },
    { url = "https://files.pythonhosted.org/packages/95/0f/b8938f1cbd09739c6da569d172531567dbcc9789e0029aa070856f123984/PyYAML-6.0.2-cp312-cp312-manylinux_2_17_s390x.manylinux2014_s390x.whl", hash = "sha256:9b22676e8097e9e22e36d6b7bda33190d0d400f345f23d4065d48f4ca7ae0425", size = 766223, upload-time = "2024-08-06T20:32:30.058Z" },
    { url = "https://files.pythonhosted.org/packages/b9/2b/614b4752f2e127db5cc206abc23a8c19678e92b23c3db30fc86ab731d3bd/PyYAML-6.0.2-cp312-cp312-manylinux_2_17_x86_64.manylinux2014_x86_64.whl", hash = "sha256:80bab7bfc629882493af4aa31a4cfa43a4c57c83813253626916b8c7ada83476", size = 767542, upload-time = "2024-08-06T20:32:31.881Z" },
    { url = "https://files.pythonhosted.org/packages/d4/00/dd137d5bcc7efea1836d6264f049359861cf548469d18da90cd8216cf05f/PyYAML-6.0.2-cp312-cp312-musllinux_1_1_aarch64.whl", hash = "sha256:0833f8694549e586547b576dcfaba4a6b55b9e96098b36cdc7ebefe667dfed48", size = 731164, upload-time = "2024-08-06T20:32:37.083Z" },
    { url = "https://files.pythonhosted.org/packages/c9/1f/4f998c900485e5c0ef43838363ba4a9723ac0ad73a9dc42068b12aaba4e4/PyYAML-6.0.2-cp312-cp312-musllinux_1_1_x86_64.whl", hash = "sha256:8b9c7197f7cb2738065c481a0461e50ad02f18c78cd75775628afb4d7137fb3b", size = 756611, upload-time = "2024-08-06T20:32:38.898Z" },
    { url = "https://files.pythonhosted.org/packages/df/d1/f5a275fdb252768b7a11ec63585bc38d0e87c9e05668a139fea92b80634c/PyYAML-6.0.2-cp312-cp312-win32.whl", hash = "sha256:ef6107725bd54b262d6dedcc2af448a266975032bc85ef0172c5f059da6325b4", size = 140591, upload-time = "2024-08-06T20:32:40.241Z" },
    { url = "https://files.pythonhosted.org/packages/0c/e8/4f648c598b17c3d06e8753d7d13d57542b30d56e6c2dedf9c331ae56312e/PyYAML-6.0.2-cp312-cp312-win_amd64.whl", hash = "sha256:7e7401d0de89a9a855c839bc697c079a4af81cf878373abd7dc625847d25cbd8", size = 156338, upload-time = "2024-08-06T20:32:41.93Z" },
    { url = "https://files.pythonhosted.org/packages/ef/e3/3af305b830494fa85d95f6d95ef7fa73f2ee1cc8ef5b495c7c3269fb835f/PyYAML-6.0.2-cp313-cp313-macosx_10_13_x86_64.whl", hash = "sha256:efdca5630322a10774e8e98e1af481aad470dd62c3170801852d752aa7a783ba", size = 181309, upload-time = "2024-08-06T20:32:43.4Z" },
    { url = "https://files.pythonhosted.org/packages/45/9f/3b1c20a0b7a3200524eb0076cc027a970d320bd3a6592873c85c92a08731/PyYAML-6.0.2-cp313-cp313-macosx_11_0_arm64.whl", hash = "sha256:50187695423ffe49e2deacb8cd10510bc361faac997de9efef88badc3bb9e2d1", size = 171679, upload-time = "2024-08-06T20:32:44.801Z" },
    { url = "https://files.pythonhosted.org/packages/7c/9a/337322f27005c33bcb656c655fa78325b730324c78620e8328ae28b64d0c/PyYAML-6.0.2-cp313-cp313-manylinux_2_17_aarch64.manylinux2014_aarch64.whl", hash = "sha256:0ffe8360bab4910ef1b9e87fb812d8bc0a308b0d0eef8c8f44e0254ab3b07133", size = 733428, upload-time = "2024-08-06T20:32:46.432Z" },
    { url = "https://files.pythonhosted.org/packages/a3/69/864fbe19e6c18ea3cc196cbe5d392175b4cf3d5d0ac1403ec3f2d237ebb5/PyYAML-6.0.2-cp313-cp313-manylinux_2_17_s390x.manylinux2014_s390x.whl", hash = "sha256:17e311b6c678207928d649faa7cb0d7b4c26a0ba73d41e99c4fff6b6c3276484", size = 763361, upload-time = "2024-08-06T20:32:51.188Z" },
    { url = "https://files.pythonhosted.org/packages/04/24/b7721e4845c2f162d26f50521b825fb061bc0a5afcf9a386840f23ea19fa/PyYAML-6.0.2-cp313-cp313-manylinux_2_17_x86_64.manylinux2014_x86_64.whl", hash = "sha256:70b189594dbe54f75ab3a1acec5f1e3faa7e8cf2f1e08d9b561cb41b845f69d5", size = 759523, upload-time = "2024-08-06T20:32:53.019Z" },
    { url = "https://files.pythonhosted.org/packages/2b/b2/e3234f59ba06559c6ff63c4e10baea10e5e7df868092bf9ab40e5b9c56b6/PyYAML-6.0.2-cp313-cp313-musllinux_1_1_aarch64.whl", hash = "sha256:41e4e3953a79407c794916fa277a82531dd93aad34e29c2a514c2c0c5fe971cc", size = 726660, upload-time = "2024-08-06T20:32:54.708Z" },
    { url = "https://files.pythonhosted.org/packages/fe/0f/25911a9f080464c59fab9027482f822b86bf0608957a5fcc6eaac85aa515/PyYAML-6.0.2-cp313-cp313-musllinux_1_1_x86_64.whl", hash = "sha256:68ccc6023a3400877818152ad9a1033e3db8625d899c72eacb5a668902e4d652", size = 751597, upload-time = "2024-08-06T20:32:56.985Z" },
    { url = "https://files.pythonhosted.org/packages/14/0d/e2c3b43bbce3cf6bd97c840b46088a3031085179e596d4929729d8d68270/PyYAML-6.0.2-cp313-cp313-win32.whl", hash = "sha256:bc2fa7c6b47d6bc618dd7fb02ef6fdedb1090ec036abab80d4681424b84c1183", size = 140527, upload-time = "2024-08-06T20:33:03.001Z" },
    { url = "https://files.pythonhosted.org/packages/fa/de/02b54f42487e3d3c6efb3f89428677074ca7bf43aae402517bc7cca949f3/PyYAML-6.0.2-cp313-cp313-win_amd64.whl", hash = "sha256:8388ee1976c416731879ac16da0aff3f63b286ffdd57cdeb95f3f2e085687563", size = 156446, upload-time = "2024-08-06T20:33:04.33Z" },
    { url = "https://files.pythonhosted.org/packages/65/d8/b7a1db13636d7fb7d4ff431593c510c8b8fca920ade06ca8ef20015493c5/PyYAML-6.0.2-cp39-cp39-macosx_10_9_x86_64.whl", hash = "sha256:688ba32a1cffef67fd2e9398a2efebaea461578b0923624778664cc1c914db5d", size = 184777, upload-time = "2024-08-06T20:33:25.896Z" },
    { url = "https://files.pythonhosted.org/packages/0a/02/6ec546cd45143fdf9840b2c6be8d875116a64076218b61d68e12548e5839/PyYAML-6.0.2-cp39-cp39-macosx_11_0_arm64.whl", hash = "sha256:a8786accb172bd8afb8be14490a16625cbc387036876ab6ba70912730faf8e1f", size = 172318, upload-time = "2024-08-06T20:33:27.212Z" },
    { url = "https://files.pythonhosted.org/packages/0e/9a/8cc68be846c972bda34f6c2a93abb644fb2476f4dcc924d52175786932c9/PyYAML-6.0.2-cp39-cp39-manylinux_2_17_aarch64.manylinux2014_aarch64.whl", hash = "sha256:d8e03406cac8513435335dbab54c0d385e4a49e4945d2909a581c83647ca0290", size = 720891, upload-time = "2024-08-06T20:33:28.974Z" },
    { url = "https://files.pythonhosted.org/packages/e9/6c/6e1b7f40181bc4805e2e07f4abc10a88ce4648e7e95ff1abe4ae4014a9b2/PyYAML-6.0.2-cp39-cp39-manylinux_2_17_s390x.manylinux2014_s390x.whl", hash = "sha256:f753120cb8181e736c57ef7636e83f31b9c0d1722c516f7e86cf15b7aa57ff12", size = 722614, upload-time = "2024-08-06T20:33:34.157Z" },
    { url = "https://files.pythonhosted.org/packages/3d/32/e7bd8535d22ea2874cef6a81021ba019474ace0d13a4819c2a4bce79bd6a/PyYAML-6.0.2-cp39-cp39-manylinux_2_17_x86_64.manylinux2014_x86_64.whl", hash = "sha256:3b1fdb9dc17f5a7677423d508ab4f243a726dea51fa5e70992e59a7411c89d19", size = 737360, upload-time = "2024-08-06T20:33:35.84Z" },
    { url = "https://files.pythonhosted.org/packages/d7/12/7322c1e30b9be969670b672573d45479edef72c9a0deac3bb2868f5d7469/PyYAML-6.0.2-cp39-cp39-musllinux_1_1_aarch64.whl", hash = "sha256:0b69e4ce7a131fe56b7e4d770c67429700908fc0752af059838b1cfb41960e4e", size = 699006, upload-time = "2024-08-06T20:33:37.501Z" },
    { url = "https://files.pythonhosted.org/packages/82/72/04fcad41ca56491995076630c3ec1e834be241664c0c09a64c9a2589b507/PyYAML-6.0.2-cp39-cp39-musllinux_1_1_x86_64.whl", hash = "sha256:a9f8c2e67970f13b16084e04f134610fd1d374bf477b17ec1599185cf611d725", size = 723577, upload-time = "2024-08-06T20:33:39.389Z" },
    { url = "https://files.pythonhosted.org/packages/ed/5e/46168b1f2757f1fcd442bc3029cd8767d88a98c9c05770d8b420948743bb/PyYAML-6.0.2-cp39-cp39-win32.whl", hash = "sha256:6395c297d42274772abc367baaa79683958044e5d3835486c16da75d2a694631", size = 144593, upload-time = "2024-08-06T20:33:46.63Z" },
    { url = "https://files.pythonhosted.org/packages/19/87/5124b1c1f2412bb95c59ec481eaf936cd32f0fe2a7b16b97b81c4c017a6a/PyYAML-6.0.2-cp39-cp39-win_amd64.whl", hash = "sha256:39693e1f8320ae4f43943590b49779ffb98acb81f788220ea932a6b6c51004d8", size = 162312, upload-time = "2024-08-06T20:33:49.073Z" },
]

[[package]]
name = "requests"
version = "2.32.4"
source = { registry = "https://pypi.org/simple" }
dependencies = [
    { name = "certifi", marker = "python_full_version >= '3.11'" },
    { name = "charset-normalizer", marker = "python_full_version >= '3.11'" },
    { name = "idna", marker = "python_full_version >= '3.11'" },
    { name = "urllib3", marker = "python_full_version >= '3.11'" },
]
sdist = { url = "https://files.pythonhosted.org/packages/e1/0a/929373653770d8a0d7ea76c37de6e41f11eb07559b103b1c02cafb3f7cf8/requests-2.32.4.tar.gz", hash = "sha256:27d0316682c8a29834d3264820024b62a36942083d52caf2f14c0591336d3422", size = 135258, upload-time = "2025-06-09T16:43:07.34Z" }
wheels = [
    { url = "https://files.pythonhosted.org/packages/7c/e4/56027c4a6b4ae70ca9de302488c5ca95ad4a39e190093d6c1a8ace08341b/requests-2.32.4-py3-none-any.whl", hash = "sha256:27babd3cda2a6d50b30443204ee89830707d396671944c998b5975b031ac2b2c", size = 64847, upload-time = "2025-06-09T16:43:05.728Z" },
]

[[package]]
name = "requests-toolbelt"
version = "1.0.0"
source = { registry = "https://pypi.org/simple" }
dependencies = [
    { name = "requests", marker = "python_full_version >= '3.11'" },
]
sdist = { url = "https://files.pythonhosted.org/packages/f3/61/d7545dafb7ac2230c70d38d31cbfe4cc64f7144dc41f6e4e4b78ecd9f5bb/requests-toolbelt-1.0.0.tar.gz", hash = "sha256:7681a0a3d047012b5bdc0ee37d7f8f07ebe76ab08caeccfc3921ce23c88d5bc6", size = 206888, upload-time = "2023-05-01T04:11:33.229Z" }
wheels = [
    { url = "https://files.pythonhosted.org/packages/3f/51/d4db610ef29373b879047326cbf6fa98b6c1969d6f6dc423279de2b1be2c/requests_toolbelt-1.0.0-py2.py3-none-any.whl", hash = "sha256:cccfdd665f0a24fcf4726e690f65639d272bb0637b9b92dfd91a5568ccf6bd06", size = 54481, upload-time = "2023-05-01T04:11:28.427Z" },
]

[[package]]
name = "ruff"
version = "0.12.1"
source = { registry = "https://pypi.org/simple" }
sdist = { url = "https://files.pythonhosted.org/packages/97/38/796a101608a90494440856ccfb52b1edae90de0b817e76bfade66b12d320/ruff-0.12.1.tar.gz", hash = "sha256:806bbc17f1104fd57451a98a58df35388ee3ab422e029e8f5cf30aa4af2c138c", size = 4413426, upload-time = "2025-06-26T20:34:14.784Z" }
wheels = [
    { url = "https://files.pythonhosted.org/packages/06/bf/3dba52c1d12ab5e78d75bd78ad52fb85a6a1f29cc447c2423037b82bed0d/ruff-0.12.1-py3-none-linux_armv6l.whl", hash = "sha256:6013a46d865111e2edb71ad692fbb8262e6c172587a57c0669332a449384a36b", size = 10305649, upload-time = "2025-06-26T20:33:39.242Z" },
    { url = "https://files.pythonhosted.org/packages/8c/65/dab1ba90269bc8c81ce1d499a6517e28fe6f87b2119ec449257d0983cceb/ruff-0.12.1-py3-none-macosx_10_12_x86_64.whl", hash = "sha256:b3f75a19e03a4b0757d1412edb7f27cffb0c700365e9d6b60bc1b68d35bc89e0", size = 11120201, upload-time = "2025-06-26T20:33:42.207Z" },
    { url = "https://files.pythonhosted.org/packages/3f/3e/2d819ffda01defe857fa2dd4cba4d19109713df4034cc36f06bbf582d62a/ruff-0.12.1-py3-none-macosx_11_0_arm64.whl", hash = "sha256:9a256522893cb7e92bb1e1153283927f842dea2e48619c803243dccc8437b8be", size = 10466769, upload-time = "2025-06-26T20:33:44.102Z" },
    { url = "https://files.pythonhosted.org/packages/63/37/bde4cf84dbd7821c8de56ec4ccc2816bce8125684f7b9e22fe4ad92364de/ruff-0.12.1-py3-none-manylinux_2_17_aarch64.manylinux2014_aarch64.whl", hash = "sha256:069052605fe74c765a5b4272eb89880e0ff7a31e6c0dbf8767203c1fbd31c7ff", size = 10660902, upload-time = "2025-06-26T20:33:45.98Z" },
    { url = "https://files.pythonhosted.org/packages/0e/3a/390782a9ed1358c95e78ccc745eed1a9d657a537e5c4c4812fce06c8d1a0/ruff-0.12.1-py3-none-manylinux_2_17_armv7l.manylinux2014_armv7l.whl", hash = "sha256:a684f125a4fec2d5a6501a466be3841113ba6847827be4573fddf8308b83477d", size = 10167002, upload-time = "2025-06-26T20:33:47.81Z" },
    { url = "https://files.pythonhosted.org/packages/6d/05/f2d4c965009634830e97ffe733201ec59e4addc5b1c0efa035645baa9e5f/ruff-0.12.1-py3-none-manylinux_2_17_i686.manylinux2014_i686.whl", hash = "sha256:bdecdef753bf1e95797593007569d8e1697a54fca843d78f6862f7dc279e23bd", size = 11751522, upload-time = "2025-06-26T20:33:49.857Z" },
    { url = "https://files.pythonhosted.org/packages/35/4e/4bfc519b5fcd462233f82fc20ef8b1e5ecce476c283b355af92c0935d5d9/ruff-0.12.1-py3-none-manylinux_2_17_ppc64.manylinux2014_ppc64.whl", hash = "sha256:70d52a058c0e7b88b602f575d23596e89bd7d8196437a4148381a3f73fcd5010", size = 12520264, upload-time = "2025-06-26T20:33:52.199Z" },
    { url = "https://files.pythonhosted.org/packages/85/b2/7756a6925da236b3a31f234b4167397c3e5f91edb861028a631546bad719/ruff-0.12.1-py3-none-manylinux_2_17_ppc64le.manylinux2014_ppc64le.whl", hash = "sha256:84d0a69d1e8d716dfeab22d8d5e7c786b73f2106429a933cee51d7b09f861d4e", size = 12133882, upload-time = "2025-06-26T20:33:54.231Z" },
    { url = "https://files.pythonhosted.org/packages/dd/00/40da9c66d4a4d51291e619be6757fa65c91b92456ff4f01101593f3a1170/ruff-0.12.1-py3-none-manylinux_2_17_s390x.manylinux2014_s390x.whl", hash = "sha256:6cc32e863adcf9e71690248607ccdf25252eeeab5193768e6873b901fd441fed", size = 11608941, upload-time = "2025-06-26T20:33:56.202Z" },
    { url = "https://files.pythonhosted.org/packages/91/e7/f898391cc026a77fbe68dfea5940f8213622474cb848eb30215538a2dadf/ruff-0.12.1-py3-none-manylinux_2_17_x86_64.manylinux2014_x86_64.whl", hash = "sha256:7fd49a4619f90d5afc65cf42e07b6ae98bb454fd5029d03b306bd9e2273d44cc", size = 11602887, upload-time = "2025-06-26T20:33:58.47Z" },
    { url = "https://files.pythonhosted.org/packages/f6/02/0891872fc6aab8678084f4cf8826f85c5d2d24aa9114092139a38123f94b/ruff-0.12.1-py3-none-musllinux_1_2_aarch64.whl", hash = "sha256:ed5af6aaaea20710e77698e2055b9ff9b3494891e1b24d26c07055459bb717e9", size = 10521742, upload-time = "2025-06-26T20:34:00.465Z" },
    { url = "https://files.pythonhosted.org/packages/2a/98/d6534322c74a7d47b0f33b036b2498ccac99d8d8c40edadb552c038cecf1/ruff-0.12.1-py3-none-musllinux_1_2_armv7l.whl", hash = "sha256:801d626de15e6bf988fbe7ce59b303a914ff9c616d5866f8c79eb5012720ae13", size = 10149909, upload-time = "2025-06-26T20:34:02.603Z" },
    { url = "https://files.pythonhosted.org/packages/34/5c/9b7ba8c19a31e2b6bd5e31aa1e65b533208a30512f118805371dbbbdf6a9/ruff-0.12.1-py3-none-musllinux_1_2_i686.whl", hash = "sha256:2be9d32a147f98a1972c1e4df9a6956d612ca5f5578536814372113d09a27a6c", size = 11136005, upload-time = "2025-06-26T20:34:04.723Z" },
    { url = "https://files.pythonhosted.org/packages/dc/34/9bbefa4d0ff2c000e4e533f591499f6b834346025e11da97f4ded21cb23e/ruff-0.12.1-py3-none-musllinux_1_2_x86_64.whl", hash = "sha256:49b7ce354eed2a322fbaea80168c902de9504e6e174fd501e9447cad0232f9e6", size = 11648579, upload-time = "2025-06-26T20:34:06.766Z" },
    { url = "https://files.pythonhosted.org/packages/6f/1c/20cdb593783f8f411839ce749ec9ae9e4298c2b2079b40295c3e6e2089e1/ruff-0.12.1-py3-none-win32.whl", hash = "sha256:d973fa626d4c8267848755bd0414211a456e99e125dcab147f24daa9e991a245", size = 10519495, upload-time = "2025-06-26T20:34:08.718Z" },
    { url = "https://files.pythonhosted.org/packages/cf/56/7158bd8d3cf16394928f47c637d39a7d532268cd45220bdb6cd622985760/ruff-0.12.1-py3-none-win_amd64.whl", hash = "sha256:9e1123b1c033f77bd2590e4c1fe7e8ea72ef990a85d2484351d408224d603013", size = 11547485, upload-time = "2025-06-26T20:34:11.008Z" },
    { url = "https://files.pythonhosted.org/packages/91/d0/6902c0d017259439d6fd2fd9393cea1cfe30169940118b007d5e0ea7e954/ruff-0.12.1-py3-none-win_arm64.whl", hash = "sha256:78ad09a022c64c13cc6077707f036bab0fac8cd7088772dcd1e5be21c5002efc", size = 10691209, upload-time = "2025-06-26T20:34:12.928Z" },
]

[[package]]
name = "sniffio"
version = "1.3.1"
source = { registry = "https://pypi.org/simple" }
sdist = { url = "https://files.pythonhosted.org/packages/a2/87/a6771e1546d97e7e041b6ae58d80074f81b7d5121207425c964ddf5cfdbd/sniffio-1.3.1.tar.gz", hash = "sha256:f4324edc670a0f49750a81b895f35c3adb843cca46f0530f79fc1babb23789dc", size = 20372, upload-time = "2024-02-25T23:20:04.057Z" }
wheels = [
    { url = "https://files.pythonhosted.org/packages/e9/44/75a9c9421471a6c4805dbf2356f7c181a29c1879239abab1ea2cc8f38b40/sniffio-1.3.1-py3-none-any.whl", hash = "sha256:2f6da418d1f1e0fddd844478f41680e794e6051915791a034ff65e5f100525a2", size = 10235, upload-time = "2024-02-25T23:20:01.196Z" },
]

[[package]]
name = "sse-starlette"
version = "2.1.3"
source = { registry = "https://pypi.org/simple" }
dependencies = [
    { name = "anyio", marker = "python_full_version >= '3.11'" },
    { name = "starlette", marker = "python_full_version >= '3.11'" },
    { name = "uvicorn", marker = "python_full_version >= '3.11'" },
]
sdist = { url = "https://files.pythonhosted.org/packages/72/fc/56ab9f116b2133521f532fce8d03194cf04dcac25f583cf3d839be4c0496/sse_starlette-2.1.3.tar.gz", hash = "sha256:9cd27eb35319e1414e3d2558ee7414487f9529ce3b3cf9b21434fd110e017169", size = 19678, upload-time = "2024-08-01T08:52:50.248Z" }
wheels = [
    { url = "https://files.pythonhosted.org/packages/52/aa/36b271bc4fa1d2796311ee7c7283a3a1c348bad426d37293609ca4300eef/sse_starlette-2.1.3-py3-none-any.whl", hash = "sha256:8ec846438b4665b9e8c560fcdea6bc8081a3abf7942faa95e5a744999d219772", size = 9383, upload-time = "2024-08-01T08:52:48.659Z" },
]

[[package]]
name = "starlette"
version = "0.47.1"
source = { registry = "https://pypi.org/simple" }
dependencies = [
    { name = "anyio", marker = "python_full_version >= '3.11'" },
    { name = "typing-extensions", marker = "python_full_version >= '3.11' and python_full_version < '3.13'" },
]
sdist = { url = "https://files.pythonhosted.org/packages/0a/69/662169fdb92fb96ec3eaee218cf540a629d629c86d7993d9651226a6789b/starlette-0.47.1.tar.gz", hash = "sha256:aef012dd2b6be325ffa16698f9dc533614fb1cebd593a906b90dc1025529a79b", size = 2583072, upload-time = "2025-06-21T04:03:17.337Z" }
wheels = [
    { url = "https://files.pythonhosted.org/packages/82/95/38ef0cd7fa11eaba6a99b3c4f5ac948d8bc6ff199aabd327a29cc000840c/starlette-0.47.1-py3-none-any.whl", hash = "sha256:5e11c9f5c7c3f24959edbf2dffdc01bba860228acf657129467d8a7468591527", size = 72747, upload-time = "2025-06-21T04:03:15.705Z" },
]

[[package]]
name = "structlog"
version = "25.4.0"
source = { registry = "https://pypi.org/simple" }
sdist = { url = "https://files.pythonhosted.org/packages/79/b9/6e672db4fec07349e7a8a8172c1a6ae235c58679ca29c3f86a61b5e59ff3/structlog-25.4.0.tar.gz", hash = "sha256:186cd1b0a8ae762e29417095664adf1d6a31702160a46dacb7796ea82f7409e4", size = 1369138, upload-time = "2025-06-02T08:21:12.971Z" }
wheels = [
    { url = "https://files.pythonhosted.org/packages/a0/4a/97ee6973e3a73c74c8120d59829c3861ea52210667ec3e7a16045c62b64d/structlog-25.4.0-py3-none-any.whl", hash = "sha256:fe809ff5c27e557d14e613f45ca441aabda051d119ee5a0102aaba6ce40eed2c", size = 68720, upload-time = "2025-06-02T08:21:11.43Z" },
]

[[package]]
name = "tenacity"
version = "9.1.2"
source = { registry = "https://pypi.org/simple" }
sdist = { url = "https://files.pythonhosted.org/packages/0a/d4/2b0cd0fe285e14b36db076e78c93766ff1d529d70408bd1d2a5a84f1d929/tenacity-9.1.2.tar.gz", hash = "sha256:1169d376c297e7de388d18b4481760d478b0e99a777cad3a9c86e556f4b697cb", size = 48036, upload-time = "2025-04-02T08:25:09.966Z" }
wheels = [
    { url = "https://files.pythonhosted.org/packages/e5/30/643397144bfbfec6f6ef821f36f33e57d35946c44a2352d3c9f0ae847619/tenacity-9.1.2-py3-none-any.whl", hash = "sha256:f77bf36710d8b73a50b2dd155c97b870017ad21afe6ab300326b0371b3b05138", size = 28248, upload-time = "2025-04-02T08:25:07.678Z" },
]

[[package]]
name = "tomli"
version = "2.2.1"
source = { registry = "https://pypi.org/simple" }
sdist = { url = "https://files.pythonhosted.org/packages/18/87/302344fed471e44a87289cf4967697d07e532f2421fdaf868a303cbae4ff/tomli-2.2.1.tar.gz", hash = "sha256:cd45e1dc79c835ce60f7404ec8119f2eb06d38b1deba146f07ced3bbc44505ff", size = 17175, upload-time = "2024-11-27T22:38:36.873Z" }
wheels = [
    { url = "https://files.pythonhosted.org/packages/43/ca/75707e6efa2b37c77dadb324ae7d9571cb424e61ea73fad7c56c2d14527f/tomli-2.2.1-cp311-cp311-macosx_10_9_x86_64.whl", hash = "sha256:678e4fa69e4575eb77d103de3df8a895e1591b48e740211bd1067378c69e8249", size = 131077, upload-time = "2024-11-27T22:37:54.956Z" },
    { url = "https://files.pythonhosted.org/packages/c7/16/51ae563a8615d472fdbffc43a3f3d46588c264ac4f024f63f01283becfbb/tomli-2.2.1-cp311-cp311-macosx_11_0_arm64.whl", hash = "sha256:023aa114dd824ade0100497eb2318602af309e5a55595f76b626d6d9f3b7b0a6", size = 123429, upload-time = "2024-11-27T22:37:56.698Z" },
    { url = "https://files.pythonhosted.org/packages/f1/dd/4f6cd1e7b160041db83c694abc78e100473c15d54620083dbd5aae7b990e/tomli-2.2.1-cp311-cp311-manylinux_2_17_aarch64.manylinux2014_aarch64.whl", hash = "sha256:ece47d672db52ac607a3d9599a9d48dcb2f2f735c6c2d1f34130085bb12b112a", size = 226067, upload-time = "2024-11-27T22:37:57.63Z" },
    { url = "https://files.pythonhosted.org/packages/a9/6b/c54ede5dc70d648cc6361eaf429304b02f2871a345bbdd51e993d6cdf550/tomli-2.2.1-cp311-cp311-manylinux_2_17_x86_64.manylinux2014_x86_64.whl", hash = "sha256:6972ca9c9cc9f0acaa56a8ca1ff51e7af152a9f87fb64623e31d5c83700080ee", size = 236030, upload-time = "2024-11-27T22:37:59.344Z" },
    { url = "https://files.pythonhosted.org/packages/1f/47/999514fa49cfaf7a92c805a86c3c43f4215621855d151b61c602abb38091/tomli-2.2.1-cp311-cp311-manylinux_2_5_i686.manylinux1_i686.manylinux_2_17_i686.manylinux2014_i686.whl", hash = "sha256:c954d2250168d28797dd4e3ac5cf812a406cd5a92674ee4c8f123c889786aa8e", size = 240898, upload-time = "2024-11-27T22:38:00.429Z" },
    { url = "https://files.pythonhosted.org/packages/73/41/0a01279a7ae09ee1573b423318e7934674ce06eb33f50936655071d81a24/tomli-2.2.1-cp311-cp311-musllinux_1_2_aarch64.whl", hash = "sha256:8dd28b3e155b80f4d54beb40a441d366adcfe740969820caf156c019fb5c7ec4", size = 229894, upload-time = "2024-11-27T22:38:02.094Z" },
    { url = "https://files.pythonhosted.org/packages/55/18/5d8bc5b0a0362311ce4d18830a5d28943667599a60d20118074ea1b01bb7/tomli-2.2.1-cp311-cp311-musllinux_1_2_i686.whl", hash = "sha256:e59e304978767a54663af13c07b3d1af22ddee3bb2fb0618ca1593e4f593a106", size = 245319, upload-time = "2024-11-27T22:38:03.206Z" },
    { url = "https://files.pythonhosted.org/packages/92/a3/7ade0576d17f3cdf5ff44d61390d4b3febb8a9fc2b480c75c47ea048c646/tomli-2.2.1-cp311-cp311-musllinux_1_2_x86_64.whl", hash = "sha256:33580bccab0338d00994d7f16f4c4ec25b776af3ffaac1ed74e0b3fc95e885a8", size = 238273, upload-time = "2024-11-27T22:38:04.217Z" },
    { url = "https://files.pythonhosted.org/packages/72/6f/fa64ef058ac1446a1e51110c375339b3ec6be245af9d14c87c4a6412dd32/tomli-2.2.1-cp311-cp311-win32.whl", hash = "sha256:465af0e0875402f1d226519c9904f37254b3045fc5084697cefb9bdde1ff99ff", size = 98310, upload-time = "2024-11-27T22:38:05.908Z" },
    { url = "https://files.pythonhosted.org/packages/6a/1c/4a2dcde4a51b81be3530565e92eda625d94dafb46dbeb15069df4caffc34/tomli-2.2.1-cp311-cp311-win_amd64.whl", hash = "sha256:2d0f2fdd22b02c6d81637a3c95f8cd77f995846af7414c5c4b8d0545afa1bc4b", size = 108309, upload-time = "2024-11-27T22:38:06.812Z" },
    { url = "https://files.pythonhosted.org/packages/52/e1/f8af4c2fcde17500422858155aeb0d7e93477a0d59a98e56cbfe75070fd0/tomli-2.2.1-cp312-cp312-macosx_10_13_x86_64.whl", hash = "sha256:4a8f6e44de52d5e6c657c9fe83b562f5f4256d8ebbfe4ff922c495620a7f6cea", size = 132762, upload-time = "2024-11-27T22:38:07.731Z" },
    { url = "https://files.pythonhosted.org/packages/03/b8/152c68bb84fc00396b83e7bbddd5ec0bd3dd409db4195e2a9b3e398ad2e3/tomli-2.2.1-cp312-cp312-macosx_11_0_arm64.whl", hash = "sha256:8d57ca8095a641b8237d5b079147646153d22552f1c637fd3ba7f4b0b29167a8", size = 123453, upload-time = "2024-11-27T22:38:09.384Z" },
    { url = "https://files.pythonhosted.org/packages/c8/d6/fc9267af9166f79ac528ff7e8c55c8181ded34eb4b0e93daa767b8841573/tomli-2.2.1-cp312-cp312-manylinux_2_17_aarch64.manylinux2014_aarch64.whl", hash = "sha256:4e340144ad7ae1533cb897d406382b4b6fede8890a03738ff1683af800d54192", size = 233486, upload-time = "2024-11-27T22:38:10.329Z" },
    { url = "https://files.pythonhosted.org/packages/5c/51/51c3f2884d7bab89af25f678447ea7d297b53b5a3b5730a7cb2ef6069f07/tomli-2.2.1-cp312-cp312-manylinux_2_17_x86_64.manylinux2014_x86_64.whl", hash = "sha256:db2b95f9de79181805df90bedc5a5ab4c165e6ec3fe99f970d0e302f384ad222", size = 242349, upload-time = "2024-11-27T22:38:11.443Z" },
    { url = "https://files.pythonhosted.org/packages/ab/df/bfa89627d13a5cc22402e441e8a931ef2108403db390ff3345c05253935e/tomli-2.2.1-cp312-cp312-manylinux_2_5_i686.manylinux1_i686.manylinux_2_17_i686.manylinux2014_i686.whl", hash = "sha256:40741994320b232529c802f8bc86da4e1aa9f413db394617b9a256ae0f9a7f77", size = 252159, upload-time = "2024-11-27T22:38:13.099Z" },
    { url = "https://files.pythonhosted.org/packages/9e/6e/fa2b916dced65763a5168c6ccb91066f7639bdc88b48adda990db10c8c0b/tomli-2.2.1-cp312-cp312-musllinux_1_2_aarch64.whl", hash = "sha256:400e720fe168c0f8521520190686ef8ef033fb19fc493da09779e592861b78c6", size = 237243, upload-time = "2024-11-27T22:38:14.766Z" },
    { url = "https://files.pythonhosted.org/packages/b4/04/885d3b1f650e1153cbb93a6a9782c58a972b94ea4483ae4ac5cedd5e4a09/tomli-2.2.1-cp312-cp312-musllinux_1_2_i686.whl", hash = "sha256:02abe224de6ae62c19f090f68da4e27b10af2b93213d36cf44e6e1c5abd19fdd", size = 259645, upload-time = "2024-11-27T22:38:15.843Z" },
    { url = "https://files.pythonhosted.org/packages/9c/de/6b432d66e986e501586da298e28ebeefd3edc2c780f3ad73d22566034239/tomli-2.2.1-cp312-cp312-musllinux_1_2_x86_64.whl", hash = "sha256:b82ebccc8c8a36f2094e969560a1b836758481f3dc360ce9a3277c65f374285e", size = 244584, upload-time = "2024-11-27T22:38:17.645Z" },
    { url = "https://files.pythonhosted.org/packages/1c/9a/47c0449b98e6e7d1be6cbac02f93dd79003234ddc4aaab6ba07a9a7482e2/tomli-2.2.1-cp312-cp312-win32.whl", hash = "sha256:889f80ef92701b9dbb224e49ec87c645ce5df3fa2cc548664eb8a25e03127a98", size = 98875, upload-time = "2024-11-27T22:38:19.159Z" },
    { url = "https://files.pythonhosted.org/packages/ef/60/9b9638f081c6f1261e2688bd487625cd1e660d0a85bd469e91d8db969734/tomli-2.2.1-cp312-cp312-win_amd64.whl", hash = "sha256:7fc04e92e1d624a4a63c76474610238576942d6b8950a2d7f908a340494e67e4", size = 109418, upload-time = "2024-11-27T22:38:20.064Z" },
    { url = "https://files.pythonhosted.org/packages/04/90/2ee5f2e0362cb8a0b6499dc44f4d7d48f8fff06d28ba46e6f1eaa61a1388/tomli-2.2.1-cp313-cp313-macosx_10_13_x86_64.whl", hash = "sha256:f4039b9cbc3048b2416cc57ab3bda989a6fcf9b36cf8937f01a6e731b64f80d7", size = 132708, upload-time = "2024-11-27T22:38:21.659Z" },
    { url = "https://files.pythonhosted.org/packages/c0/ec/46b4108816de6b385141f082ba99e315501ccd0a2ea23db4a100dd3990ea/tomli-2.2.1-cp313-cp313-macosx_11_0_arm64.whl", hash = "sha256:286f0ca2ffeeb5b9bd4fcc8d6c330534323ec51b2f52da063b11c502da16f30c", size = 123582, upload-time = "2024-11-27T22:38:22.693Z" },
    { url = "https://files.pythonhosted.org/packages/a0/bd/b470466d0137b37b68d24556c38a0cc819e8febe392d5b199dcd7f578365/tomli-2.2.1-cp313-cp313-manylinux_2_17_aarch64.manylinux2014_aarch64.whl", hash = "sha256:a92ef1a44547e894e2a17d24e7557a5e85a9e1d0048b0b5e7541f76c5032cb13", size = 232543, upload-time = "2024-11-27T22:38:24.367Z" },
    { url = "https://files.pythonhosted.org/packages/d9/e5/82e80ff3b751373f7cead2815bcbe2d51c895b3c990686741a8e56ec42ab/tomli-2.2.1-cp313-cp313-manylinux_2_17_x86_64.manylinux2014_x86_64.whl", hash = "sha256:9316dc65bed1684c9a98ee68759ceaed29d229e985297003e494aa825ebb0281", size = 241691, upload-time = "2024-11-27T22:38:26.081Z" },
    { url = "https://files.pythonhosted.org/packages/05/7e/2a110bc2713557d6a1bfb06af23dd01e7dde52b6ee7dadc589868f9abfac/tomli-2.2.1-cp313-cp313-manylinux_2_5_i686.manylinux1_i686.manylinux_2_17_i686.manylinux2014_i686.whl", hash = "sha256:e85e99945e688e32d5a35c1ff38ed0b3f41f43fad8df0bdf79f72b2ba7bc5272", size = 251170, upload-time = "2024-11-27T22:38:27.921Z" },
    { url = "https://files.pythonhosted.org/packages/64/7b/22d713946efe00e0adbcdfd6d1aa119ae03fd0b60ebed51ebb3fa9f5a2e5/tomli-2.2.1-cp313-cp313-musllinux_1_2_aarch64.whl", hash = "sha256:ac065718db92ca818f8d6141b5f66369833d4a80a9d74435a268c52bdfa73140", size = 236530, upload-time = "2024-11-27T22:38:29.591Z" },
    { url = "https://files.pythonhosted.org/packages/38/31/3a76f67da4b0cf37b742ca76beaf819dca0ebef26d78fc794a576e08accf/tomli-2.2.1-cp313-cp313-musllinux_1_2_i686.whl", hash = "sha256:d920f33822747519673ee656a4b6ac33e382eca9d331c87770faa3eef562aeb2", size = 258666, upload-time = "2024-11-27T22:38:30.639Z" },
    { url = "https://files.pythonhosted.org/packages/07/10/5af1293da642aded87e8a988753945d0cf7e00a9452d3911dd3bb354c9e2/tomli-2.2.1-cp313-cp313-musllinux_1_2_x86_64.whl", hash = "sha256:a198f10c4d1b1375d7687bc25294306e551bf1abfa4eace6650070a5c1ae2744", size = 243954, upload-time = "2024-11-27T22:38:31.702Z" },
    { url = "https://files.pythonhosted.org/packages/5b/b9/1ed31d167be802da0fc95020d04cd27b7d7065cc6fbefdd2f9186f60d7bd/tomli-2.2.1-cp313-cp313-win32.whl", hash = "sha256:d3f5614314d758649ab2ab3a62d4f2004c825922f9e370b29416484086b264ec", size = 98724, upload-time = "2024-11-27T22:38:32.837Z" },
    { url = "https://files.pythonhosted.org/packages/c7/32/b0963458706accd9afcfeb867c0f9175a741bf7b19cd424230714d722198/tomli-2.2.1-cp313-cp313-win_amd64.whl", hash = "sha256:a38aa0308e754b0e3c67e344754dff64999ff9b513e691d0e786265c93583c69", size = 109383, upload-time = "2024-11-27T22:38:34.455Z" },
    { url = "https://files.pythonhosted.org/packages/6e/c2/61d3e0f47e2b74ef40a68b9e6ad5984f6241a942f7cd3bbfbdbd03861ea9/tomli-2.2.1-py3-none-any.whl", hash = "sha256:cb55c73c5f4408779d0cf3eef9f762b9c9f147a77de7b258bef0a5628adc85cc", size = 14257, upload-time = "2024-11-27T22:38:35.385Z" },
]

[[package]]
name = "truststore"
version = "0.10.1"
source = { registry = "https://pypi.org/simple" }
sdist = { url = "https://files.pythonhosted.org/packages/0f/a7/b7a43228762966a13598a404f3dfb4803ea29a906f449d8b0e73ed0bcd30/truststore-0.10.1.tar.gz", hash = "sha256:eda021616b59021812e800fa0a071e51b266721bef3ce092db8a699e21c63539", size = 26101, upload-time = "2025-02-07T18:57:38.201Z" }
wheels = [
    { url = "https://files.pythonhosted.org/packages/bc/df/8ad635bdcfa8214c399e5614f7c2121dced47defb755a85ea1fa702ffb1c/truststore-0.10.1-py3-none-any.whl", hash = "sha256:b64e6025a409a43ebdd2807b0c41c8bff49ea7ae6550b5087ac6df6619352d4c", size = 18496, upload-time = "2025-02-07T18:57:36.348Z" },
]

[[package]]
name = "typing-extensions"
version = "4.14.0"
source = { registry = "https://pypi.org/simple" }
sdist = { url = "https://files.pythonhosted.org/packages/d1/bc/51647cd02527e87d05cb083ccc402f93e441606ff1f01739a62c8ad09ba5/typing_extensions-4.14.0.tar.gz", hash = "sha256:8676b788e32f02ab42d9e7c61324048ae4c6d844a399eebace3d4979d75ceef4", size = 107423, upload-time = "2025-06-02T14:52:11.399Z" }
wheels = [
    { url = "https://files.pythonhosted.org/packages/69/e0/552843e0d356fbb5256d21449fa957fa4eff3bbc135a74a691ee70c7c5da/typing_extensions-4.14.0-py3-none-any.whl", hash = "sha256:a1514509136dd0b477638fc68d6a91497af5076466ad0fa6c338e44e359944af", size = 43839, upload-time = "2025-06-02T14:52:10.026Z" },
]

[[package]]
name = "typing-inspection"
version = "0.4.1"
source = { registry = "https://pypi.org/simple" }
dependencies = [
    { name = "typing-extensions", marker = "python_full_version >= '3.11'" },
]
sdist = { url = "https://files.pythonhosted.org/packages/f8/b1/0c11f5058406b3af7609f121aaa6b609744687f1d158b3c3a5bf4cc94238/typing_inspection-0.4.1.tar.gz", hash = "sha256:6ae134cc0203c33377d43188d4064e9b357dba58cff3185f22924610e70a9d28", size = 75726, upload-time = "2025-05-21T18:55:23.885Z" }
wheels = [
    { url = "https://files.pythonhosted.org/packages/17/69/cd203477f944c353c31bade965f880aa1061fd6bf05ded0726ca845b6ff7/typing_inspection-0.4.1-py3-none-any.whl", hash = "sha256:389055682238f53b04f7badcb49b989835495a96700ced5dab2d8feae4b26f51", size = 14552, upload-time = "2025-05-21T18:55:22.152Z" },
]

[[package]]
name = "urllib3"
version = "2.5.0"
source = { registry = "https://pypi.org/simple" }
sdist = { url = "https://files.pythonhosted.org/packages/15/22/9ee70a2574a4f4599c47dd506532914ce044817c7752a79b6a51286319bc/urllib3-2.5.0.tar.gz", hash = "sha256:3fc47733c7e419d4bc3f6b3dc2b4f890bb743906a30d56ba4a5bfa4bbff92760", size = 393185, upload-time = "2025-06-18T14:07:41.644Z" }
wheels = [
    { url = "https://files.pythonhosted.org/packages/a7/c2/fe1e52489ae3122415c51f387e221dd0773709bad6c6cdaa599e8a2c5185/urllib3-2.5.0-py3-none-any.whl", hash = "sha256:e6b01673c0fa6a13e374b50871808eb3bf7046c4b125b216f6bf1cc604cff0dc", size = 129795, upload-time = "2025-06-18T14:07:40.39Z" },
]

[[package]]
name = "uvicorn"
version = "0.35.0"
source = { registry = "https://pypi.org/simple" }
dependencies = [
    { name = "click", version = "8.2.1", source = { registry = "https://pypi.org/simple" }, marker = "python_full_version >= '3.11'" },
    { name = "h11", marker = "python_full_version >= '3.11'" },
]
sdist = { url = "https://files.pythonhosted.org/packages/5e/42/e0e305207bb88c6b8d3061399c6a961ffe5fbb7e2aa63c9234df7259e9cd/uvicorn-0.35.0.tar.gz", hash = "sha256:bc662f087f7cf2ce11a1d7fd70b90c9f98ef2e2831556dd078d131b96cc94a01", size = 78473, upload-time = "2025-06-28T16:15:46.058Z" }
wheels = [
    { url = "https://files.pythonhosted.org/packages/d2/e2/dc81b1bd1dcfe91735810265e9d26bc8ec5da45b4c0f6237e286819194c3/uvicorn-0.35.0-py3-none-any.whl", hash = "sha256:197535216b25ff9b785e29a0b79199f55222193d47f820816e7da751e9bc8d4a", size = 66406, upload-time = "2025-06-28T16:15:44.816Z" },
]

[[package]]
name = "watchdog"
version = "6.0.0"
source = { registry = "https://pypi.org/simple" }
sdist = { url = "https://files.pythonhosted.org/packages/db/7d/7f3d619e951c88ed75c6037b246ddcf2d322812ee8ea189be89511721d54/watchdog-6.0.0.tar.gz", hash = "sha256:9ddf7c82fda3ae8e24decda1338ede66e1c99883db93711d8fb941eaa2d8c282", size = 131220, upload-time = "2024-11-01T14:07:13.037Z" }
wheels = [
    { url = "https://files.pythonhosted.org/packages/0c/56/90994d789c61df619bfc5ce2ecdabd5eeff564e1eb47512bd01b5e019569/watchdog-6.0.0-cp310-cp310-macosx_10_9_universal2.whl", hash = "sha256:d1cdb490583ebd691c012b3d6dae011000fe42edb7a82ece80965b42abd61f26", size = 96390, upload-time = "2024-11-01T14:06:24.793Z" },
    { url = "https://files.pythonhosted.org/packages/55/46/9a67ee697342ddf3c6daa97e3a587a56d6c4052f881ed926a849fcf7371c/watchdog-6.0.0-cp310-cp310-macosx_10_9_x86_64.whl", hash = "sha256:bc64ab3bdb6a04d69d4023b29422170b74681784ffb9463ed4870cf2f3e66112", size = 88389, upload-time = "2024-11-01T14:06:27.112Z" },
    { url = "https://files.pythonhosted.org/packages/44/65/91b0985747c52064d8701e1075eb96f8c40a79df889e59a399453adfb882/watchdog-6.0.0-cp310-cp310-macosx_11_0_arm64.whl", hash = "sha256:c897ac1b55c5a1461e16dae288d22bb2e412ba9807df8397a635d88f671d36c3", size = 89020, upload-time = "2024-11-01T14:06:29.876Z" },
    { url = "https://files.pythonhosted.org/packages/e0/24/d9be5cd6642a6aa68352ded4b4b10fb0d7889cb7f45814fb92cecd35f101/watchdog-6.0.0-cp311-cp311-macosx_10_9_universal2.whl", hash = "sha256:6eb11feb5a0d452ee41f824e271ca311a09e250441c262ca2fd7ebcf2461a06c", size = 96393, upload-time = "2024-11-01T14:06:31.756Z" },
    { url = "https://files.pythonhosted.org/packages/63/7a/6013b0d8dbc56adca7fdd4f0beed381c59f6752341b12fa0886fa7afc78b/watchdog-6.0.0-cp311-cp311-macosx_10_9_x86_64.whl", hash = "sha256:ef810fbf7b781a5a593894e4f439773830bdecb885e6880d957d5b9382a960d2", size = 88392, upload-time = "2024-11-01T14:06:32.99Z" },
    { url = "https://files.pythonhosted.org/packages/d1/40/b75381494851556de56281e053700e46bff5b37bf4c7267e858640af5a7f/watchdog-6.0.0-cp311-cp311-macosx_11_0_arm64.whl", hash = "sha256:afd0fe1b2270917c5e23c2a65ce50c2a4abb63daafb0d419fde368e272a76b7c", size = 89019, upload-time = "2024-11-01T14:06:34.963Z" },
    { url = "https://files.pythonhosted.org/packages/39/ea/3930d07dafc9e286ed356a679aa02d777c06e9bfd1164fa7c19c288a5483/watchdog-6.0.0-cp312-cp312-macosx_10_13_universal2.whl", hash = "sha256:bdd4e6f14b8b18c334febb9c4425a878a2ac20efd1e0b231978e7b150f92a948", size = 96471, upload-time = "2024-11-01T14:06:37.745Z" },
    { url = "https://files.pythonhosted.org/packages/12/87/48361531f70b1f87928b045df868a9fd4e253d9ae087fa4cf3f7113be363/watchdog-6.0.0-cp312-cp312-macosx_10_13_x86_64.whl", hash = "sha256:c7c15dda13c4eb00d6fb6fc508b3c0ed88b9d5d374056b239c4ad1611125c860", size = 88449, upload-time = "2024-11-01T14:06:39.748Z" },
    { url = "https://files.pythonhosted.org/packages/5b/7e/8f322f5e600812e6f9a31b75d242631068ca8f4ef0582dd3ae6e72daecc8/watchdog-6.0.0-cp312-cp312-macosx_11_0_arm64.whl", hash = "sha256:6f10cb2d5902447c7d0da897e2c6768bca89174d0c6e1e30abec5421af97a5b0", size = 89054, upload-time = "2024-11-01T14:06:41.009Z" },
    { url = "https://files.pythonhosted.org/packages/68/98/b0345cabdce2041a01293ba483333582891a3bd5769b08eceb0d406056ef/watchdog-6.0.0-cp313-cp313-macosx_10_13_universal2.whl", hash = "sha256:490ab2ef84f11129844c23fb14ecf30ef3d8a6abafd3754a6f75ca1e6654136c", size = 96480, upload-time = "2024-11-01T14:06:42.952Z" },
    { url = "https://files.pythonhosted.org/packages/85/83/cdf13902c626b28eedef7ec4f10745c52aad8a8fe7eb04ed7b1f111ca20e/watchdog-6.0.0-cp313-cp313-macosx_10_13_x86_64.whl", hash = "sha256:76aae96b00ae814b181bb25b1b98076d5fc84e8a53cd8885a318b42b6d3a5134", size = 88451, upload-time = "2024-11-01T14:06:45.084Z" },
    { url = "https://files.pythonhosted.org/packages/fe/c4/225c87bae08c8b9ec99030cd48ae9c4eca050a59bf5c2255853e18c87b50/watchdog-6.0.0-cp313-cp313-macosx_11_0_arm64.whl", hash = "sha256:a175f755fc2279e0b7312c0035d52e27211a5bc39719dd529625b1930917345b", size = 89057, upload-time = "2024-11-01T14:06:47.324Z" },
    { url = "https://files.pythonhosted.org/packages/05/52/7223011bb760fce8ddc53416beb65b83a3ea6d7d13738dde75eeb2c89679/watchdog-6.0.0-cp39-cp39-macosx_10_9_universal2.whl", hash = "sha256:e6f0e77c9417e7cd62af82529b10563db3423625c5fce018430b249bf977f9e8", size = 96390, upload-time = "2024-11-01T14:06:49.325Z" },
    { url = "https://files.pythonhosted.org/packages/9c/62/d2b21bc4e706d3a9d467561f487c2938cbd881c69f3808c43ac1ec242391/watchdog-6.0.0-cp39-cp39-macosx_10_9_x86_64.whl", hash = "sha256:90c8e78f3b94014f7aaae121e6b909674df5b46ec24d6bebc45c44c56729af2a", size = 88386, upload-time = "2024-11-01T14:06:50.536Z" },
    { url = "https://files.pythonhosted.org/packages/ea/22/1c90b20eda9f4132e4603a26296108728a8bfe9584b006bd05dd94548853/watchdog-6.0.0-cp39-cp39-macosx_11_0_arm64.whl", hash = "sha256:e7631a77ffb1f7d2eefa4445ebbee491c720a5661ddf6df3498ebecae5ed375c", size = 89017, upload-time = "2024-11-01T14:06:51.717Z" },
    { url = "https://files.pythonhosted.org/packages/30/ad/d17b5d42e28a8b91f8ed01cb949da092827afb9995d4559fd448d0472763/watchdog-6.0.0-pp310-pypy310_pp73-macosx_10_15_x86_64.whl", hash = "sha256:c7ac31a19f4545dd92fc25d200694098f42c9a8e391bc00bdd362c5736dbf881", size = 87902, upload-time = "2024-11-01T14:06:53.119Z" },
    { url = "https://files.pythonhosted.org/packages/5c/ca/c3649991d140ff6ab67bfc85ab42b165ead119c9e12211e08089d763ece5/watchdog-6.0.0-pp310-pypy310_pp73-macosx_11_0_arm64.whl", hash = "sha256:9513f27a1a582d9808cf21a07dae516f0fab1cf2d7683a742c498b93eedabb11", size = 88380, upload-time = "2024-11-01T14:06:55.19Z" },
    { url = "https://files.pythonhosted.org/packages/5b/79/69f2b0e8d3f2afd462029031baafb1b75d11bb62703f0e1022b2e54d49ee/watchdog-6.0.0-pp39-pypy39_pp73-macosx_10_15_x86_64.whl", hash = "sha256:7a0e56874cfbc4b9b05c60c8a1926fedf56324bb08cfbc188969777940aef3aa", size = 87903, upload-time = "2024-11-01T14:06:57.052Z" },
    { url = "https://files.pythonhosted.org/packages/e2/2b/dc048dd71c2e5f0f7ebc04dd7912981ec45793a03c0dc462438e0591ba5d/watchdog-6.0.0-pp39-pypy39_pp73-macosx_11_0_arm64.whl", hash = "sha256:e6439e374fc012255b4ec786ae3c4bc838cd7309a540e5fe0952d03687d8804e", size = 88381, upload-time = "2024-11-01T14:06:58.193Z" },
    { url = "https://files.pythonhosted.org/packages/a9/c7/ca4bf3e518cb57a686b2feb4f55a1892fd9a3dd13f470fca14e00f80ea36/watchdog-6.0.0-py3-none-manylinux2014_aarch64.whl", hash = "sha256:7607498efa04a3542ae3e05e64da8202e58159aa1fa4acddf7678d34a35d4f13", size = 79079, upload-time = "2024-11-01T14:06:59.472Z" },
    { url = "https://files.pythonhosted.org/packages/5c/51/d46dc9332f9a647593c947b4b88e2381c8dfc0942d15b8edc0310fa4abb1/watchdog-6.0.0-py3-none-manylinux2014_armv7l.whl", hash = "sha256:9041567ee8953024c83343288ccc458fd0a2d811d6a0fd68c4c22609e3490379", size = 79078, upload-time = "2024-11-01T14:07:01.431Z" },
    { url = "https://files.pythonhosted.org/packages/d4/57/04edbf5e169cd318d5f07b4766fee38e825d64b6913ca157ca32d1a42267/watchdog-6.0.0-py3-none-manylinux2014_i686.whl", hash = "sha256:82dc3e3143c7e38ec49d61af98d6558288c415eac98486a5c581726e0737c00e", size = 79076, upload-time = "2024-11-01T14:07:02.568Z" },
    { url = "https://files.pythonhosted.org/packages/ab/cc/da8422b300e13cb187d2203f20b9253e91058aaf7db65b74142013478e66/watchdog-6.0.0-py3-none-manylinux2014_ppc64.whl", hash = "sha256:212ac9b8bf1161dc91bd09c048048a95ca3a4c4f5e5d4a7d1b1a7d5752a7f96f", size = 79077, upload-time = "2024-11-01T14:07:03.893Z" },
    { url = "https://files.pythonhosted.org/packages/2c/3b/b8964e04ae1a025c44ba8e4291f86e97fac443bca31de8bd98d3263d2fcf/watchdog-6.0.0-py3-none-manylinux2014_ppc64le.whl", hash = "sha256:e3df4cbb9a450c6d49318f6d14f4bbc80d763fa587ba46ec86f99f9e6876bb26", size = 79078, upload-time = "2024-11-01T14:07:05.189Z" },
    { url = "https://files.pythonhosted.org/packages/62/ae/a696eb424bedff7407801c257d4b1afda455fe40821a2be430e173660e81/watchdog-6.0.0-py3-none-manylinux2014_s390x.whl", hash = "sha256:2cce7cfc2008eb51feb6aab51251fd79b85d9894e98ba847408f662b3395ca3c", size = 79077, upload-time = "2024-11-01T14:07:06.376Z" },
    { url = "https://files.pythonhosted.org/packages/b5/e8/dbf020b4d98251a9860752a094d09a65e1b436ad181faf929983f697048f/watchdog-6.0.0-py3-none-manylinux2014_x86_64.whl", hash = "sha256:20ffe5b202af80ab4266dcd3e91aae72bf2da48c0d33bdb15c66658e685e94e2", size = 79078, upload-time = "2024-11-01T14:07:07.547Z" },
    { url = "https://files.pythonhosted.org/packages/07/f6/d0e5b343768e8bcb4cda79f0f2f55051bf26177ecd5651f84c07567461cf/watchdog-6.0.0-py3-none-win32.whl", hash = "sha256:07df1fdd701c5d4c8e55ef6cf55b8f0120fe1aef7ef39a1c6fc6bc2e606d517a", size = 79065, upload-time = "2024-11-01T14:07:09.525Z" },
    { url = "https://files.pythonhosted.org/packages/db/d9/c495884c6e548fce18a8f40568ff120bc3a4b7b99813081c8ac0c936fa64/watchdog-6.0.0-py3-none-win_amd64.whl", hash = "sha256:cbafb470cf848d93b5d013e2ecb245d4aa1c8fd0504e863ccefa32445359d680", size = 79070, upload-time = "2024-11-01T14:07:10.686Z" },
    { url = "https://files.pythonhosted.org/packages/33/e8/e40370e6d74ddba47f002a32919d91310d6074130fe4e17dabcafc15cbf1/watchdog-6.0.0-py3-none-win_ia64.whl", hash = "sha256:a1914259fa9e1454315171103c6a30961236f508b9b623eae470268bbcc6a22f", size = 79067, upload-time = "2024-11-01T14:07:11.845Z" },
]

[[package]]
name = "watchfiles"
version = "1.1.0"
source = { registry = "https://pypi.org/simple" }
dependencies = [
    { name = "anyio", marker = "python_full_version >= '3.11'" },
]
sdist = { url = "https://files.pythonhosted.org/packages/2a/9a/d451fcc97d029f5812e898fd30a53fd8c15c7bbd058fd75cfc6beb9bd761/watchfiles-1.1.0.tar.gz", hash = "sha256:693ed7ec72cbfcee399e92c895362b6e66d63dac6b91e2c11ae03d10d503e575", size = 94406, upload-time = "2025-06-15T19:06:59.42Z" }
wheels = [
    { url = "https://files.pythonhosted.org/packages/b9/dd/579d1dc57f0f895426a1211c4ef3b0cb37eb9e642bb04bdcd962b5df206a/watchfiles-1.1.0-cp310-cp310-macosx_10_12_x86_64.whl", hash = "sha256:27f30e14aa1c1e91cb653f03a63445739919aef84c8d2517997a83155e7a2fcc", size = 405757, upload-time = "2025-06-15T19:04:51.058Z" },
    { url = "https://files.pythonhosted.org/packages/1c/a0/7a0318cd874393344d48c34d53b3dd419466adf59a29ba5b51c88dd18b86/watchfiles-1.1.0-cp310-cp310-macosx_11_0_arm64.whl", hash = "sha256:3366f56c272232860ab45c77c3ca7b74ee819c8e1f6f35a7125556b198bbc6df", size = 397511, upload-time = "2025-06-15T19:04:52.79Z" },
    { url = "https://files.pythonhosted.org/packages/06/be/503514656d0555ec2195f60d810eca29b938772e9bfb112d5cd5ad6f6a9e/watchfiles-1.1.0-cp310-cp310-manylinux_2_17_aarch64.manylinux2014_aarch64.whl", hash = "sha256:8412eacef34cae2836d891836a7fff7b754d6bcac61f6c12ba5ca9bc7e427b68", size = 450739, upload-time = "2025-06-15T19:04:54.203Z" },
    { url = "https://files.pythonhosted.org/packages/4e/0d/a05dd9e5f136cdc29751816d0890d084ab99f8c17b86f25697288ca09bc7/watchfiles-1.1.0-cp310-cp310-manylinux_2_17_armv7l.manylinux2014_armv7l.whl", hash = "sha256:df670918eb7dd719642e05979fc84704af913d563fd17ed636f7c4783003fdcc", size = 458106, upload-time = "2025-06-15T19:04:55.607Z" },
    { url = "https://files.pythonhosted.org/packages/f1/fa/9cd16e4dfdb831072b7ac39e7bea986e52128526251038eb481effe9f48e/watchfiles-1.1.0-cp310-cp310-manylinux_2_17_i686.manylinux2014_i686.whl", hash = "sha256:d7642b9bc4827b5518ebdb3b82698ada8c14c7661ddec5fe719f3e56ccd13c97", size = 484264, upload-time = "2025-06-15T19:04:57.009Z" },
    { url = "https://files.pythonhosted.org/packages/32/04/1da8a637c7e2b70e750a0308e9c8e662ada0cca46211fa9ef24a23937e0b/watchfiles-1.1.0-cp310-cp310-manylinux_2_17_ppc64le.manylinux2014_ppc64le.whl", hash = "sha256:199207b2d3eeaeb80ef4411875a6243d9ad8bc35b07fc42daa6b801cc39cc41c", size = 597612, upload-time = "2025-06-15T19:04:58.409Z" },
    { url = "https://files.pythonhosted.org/packages/30/01/109f2762e968d3e58c95731a206e5d7d2a7abaed4299dd8a94597250153c/watchfiles-1.1.0-cp310-cp310-manylinux_2_17_s390x.manylinux2014_s390x.whl", hash = "sha256:a479466da6db5c1e8754caee6c262cd373e6e6c363172d74394f4bff3d84d7b5", size = 477242, upload-time = "2025-06-15T19:04:59.786Z" },
    { url = "https://files.pythonhosted.org/packages/b5/b8/46f58cf4969d3b7bc3ca35a98e739fa4085b0657a1540ccc29a1a0bc016f/watchfiles-1.1.0-cp310-cp310-manylinux_2_17_x86_64.manylinux2014_x86_64.whl", hash = "sha256:935f9edd022ec13e447e5723a7d14456c8af254544cefbc533f6dd276c9aa0d9", size = 453148, upload-time = "2025-06-15T19:05:01.103Z" },
    { url = "https://files.pythonhosted.org/packages/a5/cd/8267594263b1770f1eb76914940d7b2d03ee55eca212302329608208e061/watchfiles-1.1.0-cp310-cp310-musllinux_1_1_aarch64.whl", hash = "sha256:8076a5769d6bdf5f673a19d51da05fc79e2bbf25e9fe755c47595785c06a8c72", size = 626574, upload-time = "2025-06-15T19:05:02.582Z" },
    { url = "https://files.pythonhosted.org/packages/a1/2f/7f2722e85899bed337cba715723e19185e288ef361360718973f891805be/watchfiles-1.1.0-cp310-cp310-musllinux_1_1_x86_64.whl", hash = "sha256:86b1e28d4c37e89220e924305cd9f82866bb0ace666943a6e4196c5df4d58dcc", size = 624378, upload-time = "2025-06-15T19:05:03.719Z" },
    { url = "https://files.pythonhosted.org/packages/bf/20/64c88ec43d90a568234d021ab4b2a6f42a5230d772b987c3f9c00cc27b8b/watchfiles-1.1.0-cp310-cp310-win32.whl", hash = "sha256:d1caf40c1c657b27858f9774d5c0e232089bca9cb8ee17ce7478c6e9264d2587", size = 279829, upload-time = "2025-06-15T19:05:04.822Z" },
    { url = "https://files.pythonhosted.org/packages/39/5c/a9c1ed33de7af80935e4eac09570de679c6e21c07070aa99f74b4431f4d6/watchfiles-1.1.0-cp310-cp310-win_amd64.whl", hash = "sha256:a89c75a5b9bc329131115a409d0acc16e8da8dfd5867ba59f1dd66ae7ea8fa82", size = 292192, upload-time = "2025-06-15T19:05:06.348Z" },
    { url = "https://files.pythonhosted.org/packages/8b/78/7401154b78ab484ccaaeef970dc2af0cb88b5ba8a1b415383da444cdd8d3/watchfiles-1.1.0-cp311-cp311-macosx_10_12_x86_64.whl", hash = "sha256:c9649dfc57cc1f9835551deb17689e8d44666315f2e82d337b9f07bd76ae3aa2", size = 405751, upload-time = "2025-06-15T19:05:07.679Z" },
    { url = "https://files.pythonhosted.org/packages/76/63/e6c3dbc1f78d001589b75e56a288c47723de28c580ad715eb116639152b5/watchfiles-1.1.0-cp311-cp311-macosx_11_0_arm64.whl", hash = "sha256:406520216186b99374cdb58bc48e34bb74535adec160c8459894884c983a149c", size = 397313, upload-time = "2025-06-15T19:05:08.764Z" },
    { url = "https://files.pythonhosted.org/packages/6c/a2/8afa359ff52e99af1632f90cbf359da46184207e893a5f179301b0c8d6df/watchfiles-1.1.0-cp311-cp311-manylinux_2_17_aarch64.manylinux2014_aarch64.whl", hash = "sha256:cb45350fd1dc75cd68d3d72c47f5b513cb0578da716df5fba02fff31c69d5f2d", size = 450792, upload-time = "2025-06-15T19:05:09.869Z" },
    { url = "https://files.pythonhosted.org/packages/1d/bf/7446b401667f5c64972a57a0233be1104157fc3abf72c4ef2666c1bd09b2/watchfiles-1.1.0-cp311-cp311-manylinux_2_17_armv7l.manylinux2014_armv7l.whl", hash = "sha256:11ee4444250fcbeb47459a877e5e80ed994ce8e8d20283857fc128be1715dac7", size = 458196, upload-time = "2025-06-15T19:05:11.91Z" },
    { url = "https://files.pythonhosted.org/packages/58/2f/501ddbdfa3fa874ea5597c77eeea3d413579c29af26c1091b08d0c792280/watchfiles-1.1.0-cp311-cp311-manylinux_2_17_i686.manylinux2014_i686.whl", hash = "sha256:bda8136e6a80bdea23e5e74e09df0362744d24ffb8cd59c4a95a6ce3d142f79c", size = 484788, upload-time = "2025-06-15T19:05:13.373Z" },
    { url = "https://files.pythonhosted.org/packages/61/1e/9c18eb2eb5c953c96bc0e5f626f0e53cfef4bd19bd50d71d1a049c63a575/watchfiles-1.1.0-cp311-cp311-manylinux_2_17_ppc64le.manylinux2014_ppc64le.whl", hash = "sha256:b915daeb2d8c1f5cee4b970f2e2c988ce6514aace3c9296e58dd64dc9aa5d575", size = 597879, upload-time = "2025-06-15T19:05:14.725Z" },
    { url = "https://files.pythonhosted.org/packages/8b/6c/1467402e5185d89388b4486745af1e0325007af0017c3384cc786fff0542/watchfiles-1.1.0-cp311-cp311-manylinux_2_17_s390x.manylinux2014_s390x.whl", hash = "sha256:ed8fc66786de8d0376f9f913c09e963c66e90ced9aa11997f93bdb30f7c872a8", size = 477447, upload-time = "2025-06-15T19:05:15.775Z" },
    { url = "https://files.pythonhosted.org/packages/2b/a1/ec0a606bde4853d6c4a578f9391eeb3684a9aea736a8eb217e3e00aa89a1/watchfiles-1.1.0-cp311-cp311-manylinux_2_17_x86_64.manylinux2014_x86_64.whl", hash = "sha256:fe4371595edf78c41ef8ac8df20df3943e13defd0efcb732b2e393b5a8a7a71f", size = 453145, upload-time = "2025-06-15T19:05:17.17Z" },
    { url = "https://files.pythonhosted.org/packages/90/b9/ef6f0c247a6a35d689fc970dc7f6734f9257451aefb30def5d100d6246a5/watchfiles-1.1.0-cp311-cp311-musllinux_1_1_aarch64.whl", hash = "sha256:b7c5f6fe273291f4d414d55b2c80d33c457b8a42677ad14b4b47ff025d0893e4", size = 626539, upload-time = "2025-06-15T19:05:18.557Z" },
    { url = "https://files.pythonhosted.org/packages/34/44/6ffda5537085106ff5aaa762b0d130ac6c75a08015dd1621376f708c94de/watchfiles-1.1.0-cp311-cp311-musllinux_1_1_x86_64.whl", hash = "sha256:7738027989881e70e3723c75921f1efa45225084228788fc59ea8c6d732eb30d", size = 624472, upload-time = "2025-06-15T19:05:19.588Z" },
    { url = "https://files.pythonhosted.org/packages/c3/e3/71170985c48028fa3f0a50946916a14055e741db11c2e7bc2f3b61f4d0e3/watchfiles-1.1.0-cp311-cp311-win32.whl", hash = "sha256:622d6b2c06be19f6e89b1d951485a232e3b59618def88dbeda575ed8f0d8dbf2", size = 279348, upload-time = "2025-06-15T19:05:20.856Z" },
    { url = "https://files.pythonhosted.org/packages/89/1b/3e39c68b68a7a171070f81fc2561d23ce8d6859659406842a0e4bebf3bba/watchfiles-1.1.0-cp311-cp311-win_amd64.whl", hash = "sha256:48aa25e5992b61debc908a61ab4d3f216b64f44fdaa71eb082d8b2de846b7d12", size = 292607, upload-time = "2025-06-15T19:05:21.937Z" },
    { url = "https://files.pythonhosted.org/packages/61/9f/2973b7539f2bdb6ea86d2c87f70f615a71a1fc2dba2911795cea25968aea/watchfiles-1.1.0-cp311-cp311-win_arm64.whl", hash = "sha256:00645eb79a3faa70d9cb15c8d4187bb72970b2470e938670240c7998dad9f13a", size = 285056, upload-time = "2025-06-15T19:05:23.12Z" },
    { url = "https://files.pythonhosted.org/packages/f6/b8/858957045a38a4079203a33aaa7d23ea9269ca7761c8a074af3524fbb240/watchfiles-1.1.0-cp312-cp312-macosx_10_12_x86_64.whl", hash = "sha256:9dc001c3e10de4725c749d4c2f2bdc6ae24de5a88a339c4bce32300a31ede179", size = 402339, upload-time = "2025-06-15T19:05:24.516Z" },
    { url = "https://files.pythonhosted.org/packages/80/28/98b222cca751ba68e88521fabd79a4fab64005fc5976ea49b53fa205d1fa/watchfiles-1.1.0-cp312-cp312-macosx_11_0_arm64.whl", hash = "sha256:d9ba68ec283153dead62cbe81872d28e053745f12335d037de9cbd14bd1877f5", size = 394409, upload-time = "2025-06-15T19:05:25.469Z" },
    { url = "https://files.pythonhosted.org/packages/86/50/dee79968566c03190677c26f7f47960aff738d32087087bdf63a5473e7df/watchfiles-1.1.0-cp312-cp312-manylinux_2_17_aarch64.manylinux2014_aarch64.whl", hash = "sha256:130fc497b8ee68dce163e4254d9b0356411d1490e868bd8790028bc46c5cc297", size = 450939, upload-time = "2025-06-15T19:05:26.494Z" },
    { url = "https://files.pythonhosted.org/packages/40/45/a7b56fb129700f3cfe2594a01aa38d033b92a33dddce86c8dfdfc1247b72/watchfiles-1.1.0-cp312-cp312-manylinux_2_17_armv7l.manylinux2014_armv7l.whl", hash = "sha256:50a51a90610d0845a5931a780d8e51d7bd7f309ebc25132ba975aca016b576a0", size = 457270, upload-time = "2025-06-15T19:05:27.466Z" },
    { url = "https://files.pythonhosted.org/packages/b5/c8/fa5ef9476b1d02dc6b5e258f515fcaaecf559037edf8b6feffcbc097c4b8/watchfiles-1.1.0-cp312-cp312-manylinux_2_17_i686.manylinux2014_i686.whl", hash = "sha256:dc44678a72ac0910bac46fa6a0de6af9ba1355669b3dfaf1ce5f05ca7a74364e", size = 483370, upload-time = "2025-06-15T19:05:28.548Z" },
    { url = "https://files.pythonhosted.org/packages/98/68/42cfcdd6533ec94f0a7aab83f759ec11280f70b11bfba0b0f885e298f9bd/watchfiles-1.1.0-cp312-cp312-manylinux_2_17_ppc64le.manylinux2014_ppc64le.whl", hash = "sha256:a543492513a93b001975ae283a51f4b67973662a375a403ae82f420d2c7205ee", size = 598654, upload-time = "2025-06-15T19:05:29.997Z" },
    { url = "https://files.pythonhosted.org/packages/d3/74/b2a1544224118cc28df7e59008a929e711f9c68ce7d554e171b2dc531352/watchfiles-1.1.0-cp312-cp312-manylinux_2_17_s390x.manylinux2014_s390x.whl", hash = "sha256:8ac164e20d17cc285f2b94dc31c384bc3aa3dd5e7490473b3db043dd70fbccfd", size = 478667, upload-time = "2025-06-15T19:05:31.172Z" },
    { url = "https://files.pythonhosted.org/packages/8c/77/e3362fe308358dc9f8588102481e599c83e1b91c2ae843780a7ded939a35/watchfiles-1.1.0-cp312-cp312-manylinux_2_17_x86_64.manylinux2014_x86_64.whl", hash = "sha256:f7590d5a455321e53857892ab8879dce62d1f4b04748769f5adf2e707afb9d4f", size = 452213, upload-time = "2025-06-15T19:05:32.299Z" },
    { url = "https://files.pythonhosted.org/packages/6e/17/c8f1a36540c9a1558d4faf08e909399e8133599fa359bf52ec8fcee5be6f/watchfiles-1.1.0-cp312-cp312-musllinux_1_1_aarch64.whl", hash = "sha256:37d3d3f7defb13f62ece99e9be912afe9dd8a0077b7c45ee5a57c74811d581a4", size = 626718, upload-time = "2025-06-15T19:05:33.415Z" },
    { url = "https://files.pythonhosted.org/packages/26/45/fb599be38b4bd38032643783d7496a26a6f9ae05dea1a42e58229a20ac13/watchfiles-1.1.0-cp312-cp312-musllinux_1_1_x86_64.whl", hash = "sha256:7080c4bb3efd70a07b1cc2df99a7aa51d98685be56be6038c3169199d0a1c69f", size = 623098, upload-time = "2025-06-15T19:05:34.534Z" },
    { url = "https://files.pythonhosted.org/packages/a1/e7/fdf40e038475498e160cd167333c946e45d8563ae4dd65caf757e9ffe6b4/watchfiles-1.1.0-cp312-cp312-win32.whl", hash = "sha256:cbcf8630ef4afb05dc30107bfa17f16c0896bb30ee48fc24bf64c1f970f3b1fd", size = 279209, upload-time = "2025-06-15T19:05:35.577Z" },
    { url = "https://files.pythonhosted.org/packages/3f/d3/3ae9d5124ec75143bdf088d436cba39812122edc47709cd2caafeac3266f/watchfiles-1.1.0-cp312-cp312-win_amd64.whl", hash = "sha256:cbd949bdd87567b0ad183d7676feb98136cde5bb9025403794a4c0db28ed3a47", size = 292786, upload-time = "2025-06-15T19:05:36.559Z" },
    { url = "https://files.pythonhosted.org/packages/26/2f/7dd4fc8b5f2b34b545e19629b4a018bfb1de23b3a496766a2c1165ca890d/watchfiles-1.1.0-cp312-cp312-win_arm64.whl", hash = "sha256:0a7d40b77f07be87c6faa93d0951a0fcd8cbca1ddff60a1b65d741bac6f3a9f6", size = 284343, upload-time = "2025-06-15T19:05:37.5Z" },
    { url = "https://files.pythonhosted.org/packages/d3/42/fae874df96595556a9089ade83be34a2e04f0f11eb53a8dbf8a8a5e562b4/watchfiles-1.1.0-cp313-cp313-macosx_10_12_x86_64.whl", hash = "sha256:5007f860c7f1f8df471e4e04aaa8c43673429047d63205d1630880f7637bca30", size = 402004, upload-time = "2025-06-15T19:05:38.499Z" },
    { url = "https://files.pythonhosted.org/packages/fa/55/a77e533e59c3003d9803c09c44c3651224067cbe7fb5d574ddbaa31e11ca/watchfiles-1.1.0-cp313-cp313-macosx_11_0_arm64.whl", hash = "sha256:20ecc8abbd957046f1fe9562757903f5eaf57c3bce70929fda6c7711bb58074a", size = 393671, upload-time = "2025-06-15T19:05:39.52Z" },
    { url = "https://files.pythonhosted.org/packages/05/68/b0afb3f79c8e832e6571022611adbdc36e35a44e14f129ba09709aa4bb7a/watchfiles-1.1.0-cp313-cp313-manylinux_2_17_aarch64.manylinux2014_aarch64.whl", hash = "sha256:f2f0498b7d2a3c072766dba3274fe22a183dbea1f99d188f1c6c72209a1063dc", size = 449772, upload-time = "2025-06-15T19:05:40.897Z" },
    { url = "https://files.pythonhosted.org/packages/ff/05/46dd1f6879bc40e1e74c6c39a1b9ab9e790bf1f5a2fe6c08b463d9a807f4/watchfiles-1.1.0-cp313-cp313-manylinux_2_17_armv7l.manylinux2014_armv7l.whl", hash = "sha256:239736577e848678e13b201bba14e89718f5c2133dfd6b1f7846fa1b58a8532b", size = 456789, upload-time = "2025-06-15T19:05:42.045Z" },
    { url = "https://files.pythonhosted.org/packages/8b/ca/0eeb2c06227ca7f12e50a47a3679df0cd1ba487ea19cf844a905920f8e95/watchfiles-1.1.0-cp313-cp313-manylinux_2_17_i686.manylinux2014_i686.whl", hash = "sha256:eff4b8d89f444f7e49136dc695599a591ff769300734446c0a86cba2eb2f9895", size = 482551, upload-time = "2025-06-15T19:05:43.781Z" },
    { url = "https://files.pythonhosted.org/packages/31/47/2cecbd8694095647406645f822781008cc524320466ea393f55fe70eed3b/watchfiles-1.1.0-cp313-cp313-manylinux_2_17_ppc64le.manylinux2014_ppc64le.whl", hash = "sha256:12b0a02a91762c08f7264e2e79542f76870c3040bbc847fb67410ab81474932a", size = 597420, upload-time = "2025-06-15T19:05:45.244Z" },
    { url = "https://files.pythonhosted.org/packages/d9/7e/82abc4240e0806846548559d70f0b1a6dfdca75c1b4f9fa62b504ae9b083/watchfiles-1.1.0-cp313-cp313-manylinux_2_17_s390x.manylinux2014_s390x.whl", hash = "sha256:29e7bc2eee15cbb339c68445959108803dc14ee0c7b4eea556400131a8de462b", size = 477950, upload-time = "2025-06-15T19:05:46.332Z" },
    { url = "https://files.pythonhosted.org/packages/25/0d/4d564798a49bf5482a4fa9416dea6b6c0733a3b5700cb8a5a503c4b15853/watchfiles-1.1.0-cp313-cp313-manylinux_2_17_x86_64.manylinux2014_x86_64.whl", hash = "sha256:d9481174d3ed982e269c090f780122fb59cee6c3796f74efe74e70f7780ed94c", size = 451706, upload-time = "2025-06-15T19:05:47.459Z" },
    { url = "https://files.pythonhosted.org/packages/81/b5/5516cf46b033192d544102ea07c65b6f770f10ed1d0a6d388f5d3874f6e4/watchfiles-1.1.0-cp313-cp313-musllinux_1_1_aarch64.whl", hash = "sha256:80f811146831c8c86ab17b640801c25dc0a88c630e855e2bef3568f30434d52b", size = 625814, upload-time = "2025-06-15T19:05:48.654Z" },
    { url = "https://files.pythonhosted.org/packages/0c/dd/7c1331f902f30669ac3e754680b6edb9a0dd06dea5438e61128111fadd2c/watchfiles-1.1.0-cp313-cp313-musllinux_1_1_x86_64.whl", hash = "sha256:60022527e71d1d1fda67a33150ee42869042bce3d0fcc9cc49be009a9cded3fb", size = 622820, upload-time = "2025-06-15T19:05:50.088Z" },
    { url = "https://files.pythonhosted.org/packages/1b/14/36d7a8e27cd128d7b1009e7715a7c02f6c131be9d4ce1e5c3b73d0e342d8/watchfiles-1.1.0-cp313-cp313-win32.whl", hash = "sha256:32d6d4e583593cb8576e129879ea0991660b935177c0f93c6681359b3654bfa9", size = 279194, upload-time = "2025-06-15T19:05:51.186Z" },
    { url = "https://files.pythonhosted.org/packages/25/41/2dd88054b849aa546dbeef5696019c58f8e0774f4d1c42123273304cdb2e/watchfiles-1.1.0-cp313-cp313-win_amd64.whl", hash = "sha256:f21af781a4a6fbad54f03c598ab620e3a77032c5878f3d780448421a6e1818c7", size = 292349, upload-time = "2025-06-15T19:05:52.201Z" },
    { url = "https://files.pythonhosted.org/packages/c8/cf/421d659de88285eb13941cf11a81f875c176f76a6d99342599be88e08d03/watchfiles-1.1.0-cp313-cp313-win_arm64.whl", hash = "sha256:5366164391873ed76bfdf618818c82084c9db7fac82b64a20c44d335eec9ced5", size = 283836, upload-time = "2025-06-15T19:05:53.265Z" },
    { url = "https://files.pythonhosted.org/packages/45/10/6faf6858d527e3599cc50ec9fcae73590fbddc1420bd4fdccfebffeedbc6/watchfiles-1.1.0-cp313-cp313t-macosx_10_12_x86_64.whl", hash = "sha256:17ab167cca6339c2b830b744eaf10803d2a5b6683be4d79d8475d88b4a8a4be1", size = 400343, upload-time = "2025-06-15T19:05:54.252Z" },
    { url = "https://files.pythonhosted.org/packages/03/20/5cb7d3966f5e8c718006d0e97dfe379a82f16fecd3caa7810f634412047a/watchfiles-1.1.0-cp313-cp313t-macosx_11_0_arm64.whl", hash = "sha256:328dbc9bff7205c215a7807da7c18dce37da7da718e798356212d22696404339", size = 392916, upload-time = "2025-06-15T19:05:55.264Z" },
    { url = "https://files.pythonhosted.org/packages/8c/07/d8f1176328fa9e9581b6f120b017e286d2a2d22ae3f554efd9515c8e1b49/watchfiles-1.1.0-cp313-cp313t-manylinux_2_17_aarch64.manylinux2014_aarch64.whl", hash = "sha256:f7208ab6e009c627b7557ce55c465c98967e8caa8b11833531fdf95799372633", size = 449582, upload-time = "2025-06-15T19:05:56.317Z" },
    { url = "https://files.pythonhosted.org/packages/66/e8/80a14a453cf6038e81d072a86c05276692a1826471fef91df7537dba8b46/watchfiles-1.1.0-cp313-cp313t-manylinux_2_17_armv7l.manylinux2014_armv7l.whl", hash = "sha256:a8f6f72974a19efead54195bc9bed4d850fc047bb7aa971268fd9a8387c89011", size = 456752, upload-time = "2025-06-15T19:05:57.359Z" },
    { url = "https://files.pythonhosted.org/packages/5a/25/0853b3fe0e3c2f5af9ea60eb2e781eade939760239a72c2d38fc4cc335f6/watchfiles-1.1.0-cp313-cp313t-manylinux_2_17_i686.manylinux2014_i686.whl", hash = "sha256:d181ef50923c29cf0450c3cd47e2f0557b62218c50b2ab8ce2ecaa02bd97e670", size = 481436, upload-time = "2025-06-15T19:05:58.447Z" },
    { url = "https://files.pythonhosted.org/packages/fe/9e/4af0056c258b861fbb29dcb36258de1e2b857be4a9509e6298abcf31e5c9/watchfiles-1.1.0-cp313-cp313t-manylinux_2_17_ppc64le.manylinux2014_ppc64le.whl", hash = "sha256:adb4167043d3a78280d5d05ce0ba22055c266cf8655ce942f2fb881262ff3cdf", size = 596016, upload-time = "2025-06-15T19:05:59.59Z" },
    { url = "https://files.pythonhosted.org/packages/c5/fa/95d604b58aa375e781daf350897aaaa089cff59d84147e9ccff2447c8294/watchfiles-1.1.0-cp313-cp313t-manylinux_2_17_s390x.manylinux2014_s390x.whl", hash = "sha256:8c5701dc474b041e2934a26d31d39f90fac8a3dee2322b39f7729867f932b1d4", size = 476727, upload-time = "2025-06-15T19:06:01.086Z" },
    { url = "https://files.pythonhosted.org/packages/65/95/fe479b2664f19be4cf5ceeb21be05afd491d95f142e72d26a42f41b7c4f8/watchfiles-1.1.0-cp313-cp313t-manylinux_2_17_x86_64.manylinux2014_x86_64.whl", hash = "sha256:b067915e3c3936966a8607f6fe5487df0c9c4afb85226613b520890049deea20", size = 451864, upload-time = "2025-06-15T19:06:02.144Z" },
    { url = "https://files.pythonhosted.org/packages/d3/8a/3c4af14b93a15ce55901cd7a92e1a4701910f1768c78fb30f61d2b79785b/watchfiles-1.1.0-cp313-cp313t-musllinux_1_1_aarch64.whl", hash = "sha256:9c733cda03b6d636b4219625a4acb5c6ffb10803338e437fb614fef9516825ef", size = 625626, upload-time = "2025-06-15T19:06:03.578Z" },
    { url = "https://files.pythonhosted.org/packages/da/f5/cf6aa047d4d9e128f4b7cde615236a915673775ef171ff85971d698f3c2c/watchfiles-1.1.0-cp313-cp313t-musllinux_1_1_x86_64.whl", hash = "sha256:cc08ef8b90d78bfac66f0def80240b0197008e4852c9f285907377b2947ffdcb", size = 622744, upload-time = "2025-06-15T19:06:05.066Z" },
    { url = "https://files.pythonhosted.org/packages/2c/00/70f75c47f05dea6fd30df90f047765f6fc2d6eb8b5a3921379b0b04defa2/watchfiles-1.1.0-cp314-cp314-macosx_10_12_x86_64.whl", hash = "sha256:9974d2f7dc561cce3bb88dfa8eb309dab64c729de85fba32e98d75cf24b66297", size = 402114, upload-time = "2025-06-15T19:06:06.186Z" },
    { url = "https://files.pythonhosted.org/packages/53/03/acd69c48db4a1ed1de26b349d94077cca2238ff98fd64393f3e97484cae6/watchfiles-1.1.0-cp314-cp314-macosx_11_0_arm64.whl", hash = "sha256:c68e9f1fcb4d43798ad8814c4c1b61547b014b667216cb754e606bfade587018", size = 393879, upload-time = "2025-06-15T19:06:07.369Z" },
    { url = "https://files.pythonhosted.org/packages/2f/c8/a9a2a6f9c8baa4eceae5887fecd421e1b7ce86802bcfc8b6a942e2add834/watchfiles-1.1.0-cp314-cp314-manylinux_2_17_aarch64.manylinux2014_aarch64.whl", hash = "sha256:95ab1594377effac17110e1352989bdd7bdfca9ff0e5eeccd8c69c5389b826d0", size = 450026, upload-time = "2025-06-15T19:06:08.476Z" },
    { url = "https://files.pythonhosted.org/packages/fe/51/d572260d98388e6e2b967425c985e07d47ee6f62e6455cefb46a6e06eda5/watchfiles-1.1.0-cp314-cp314-manylinux_2_17_armv7l.manylinux2014_armv7l.whl", hash = "sha256:fba9b62da882c1be1280a7584ec4515d0a6006a94d6e5819730ec2eab60ffe12", size = 457917, upload-time = "2025-06-15T19:06:09.988Z" },
    { url = "https://files.pythonhosted.org/packages/c6/2d/4258e52917bf9f12909b6ec314ff9636276f3542f9d3807d143f27309104/watchfiles-1.1.0-cp314-cp314-manylinux_2_17_i686.manylinux2014_i686.whl", hash = "sha256:3434e401f3ce0ed6b42569128b3d1e3af773d7ec18751b918b89cd49c14eaafb", size = 483602, upload-time = "2025-06-15T19:06:11.088Z" },
    { url = "https://files.pythonhosted.org/packages/84/99/bee17a5f341a4345fe7b7972a475809af9e528deba056f8963d61ea49f75/watchfiles-1.1.0-cp314-cp314-manylinux_2_17_ppc64le.manylinux2014_ppc64le.whl", hash = "sha256:fa257a4d0d21fcbca5b5fcba9dca5a78011cb93c0323fb8855c6d2dfbc76eb77", size = 596758, upload-time = "2025-06-15T19:06:12.197Z" },
    { url = "https://files.pythonhosted.org/packages/40/76/e4bec1d59b25b89d2b0716b41b461ed655a9a53c60dc78ad5771fda5b3e6/watchfiles-1.1.0-cp314-cp314-manylinux_2_17_s390x.manylinux2014_s390x.whl", hash = "sha256:7fd1b3879a578a8ec2076c7961076df540b9af317123f84569f5a9ddee64ce92", size = 477601, upload-time = "2025-06-15T19:06:13.391Z" },
    { url = "https://files.pythonhosted.org/packages/1f/fa/a514292956f4a9ce3c567ec0c13cce427c158e9f272062685a8a727d08fc/watchfiles-1.1.0-cp314-cp314-manylinux_2_17_x86_64.manylinux2014_x86_64.whl", hash = "sha256:62cc7a30eeb0e20ecc5f4bd113cd69dcdb745a07c68c0370cea919f373f65d9e", size = 451936, upload-time = "2025-06-15T19:06:14.656Z" },
    { url = "https://files.pythonhosted.org/packages/32/5d/c3bf927ec3bbeb4566984eba8dd7a8eb69569400f5509904545576741f88/watchfiles-1.1.0-cp314-cp314-musllinux_1_1_aarch64.whl", hash = "sha256:891c69e027748b4a73847335d208e374ce54ca3c335907d381fde4e41661b13b", size = 626243, upload-time = "2025-06-15T19:06:16.232Z" },
    { url = "https://files.pythonhosted.org/packages/e6/65/6e12c042f1a68c556802a84d54bb06d35577c81e29fba14019562479159c/watchfiles-1.1.0-cp314-cp314-musllinux_1_1_x86_64.whl", hash = "sha256:12fe8eaffaf0faa7906895b4f8bb88264035b3f0243275e0bf24af0436b27259", size = 623073, upload-time = "2025-06-15T19:06:17.457Z" },
    { url = "https://files.pythonhosted.org/packages/89/ab/7f79d9bf57329e7cbb0a6fd4c7bd7d0cee1e4a8ef0041459f5409da3506c/watchfiles-1.1.0-cp314-cp314t-macosx_10_12_x86_64.whl", hash = "sha256:bfe3c517c283e484843cb2e357dd57ba009cff351edf45fb455b5fbd1f45b15f", size = 400872, upload-time = "2025-06-15T19:06:18.57Z" },
    { url = "https://files.pythonhosted.org/packages/df/d5/3f7bf9912798e9e6c516094db6b8932df53b223660c781ee37607030b6d3/watchfiles-1.1.0-cp314-cp314t-macosx_11_0_arm64.whl", hash = "sha256:a9ccbf1f129480ed3044f540c0fdbc4ee556f7175e5ab40fe077ff6baf286d4e", size = 392877, upload-time = "2025-06-15T19:06:19.55Z" },
    { url = "https://files.pythonhosted.org/packages/0d/c5/54ec7601a2798604e01c75294770dbee8150e81c6e471445d7601610b495/watchfiles-1.1.0-cp314-cp314t-manylinux_2_17_aarch64.manylinux2014_aarch64.whl", hash = "sha256:ba0e3255b0396cac3cc7bbace76404dd72b5438bf0d8e7cefa2f79a7f3649caa", size = 449645, upload-time = "2025-06-15T19:06:20.66Z" },
    { url = "https://files.pythonhosted.org/packages/0a/04/c2f44afc3b2fce21ca0b7802cbd37ed90a29874f96069ed30a36dfe57c2b/watchfiles-1.1.0-cp314-cp314t-manylinux_2_17_armv7l.manylinux2014_armv7l.whl", hash = "sha256:4281cd9fce9fc0a9dbf0fc1217f39bf9cf2b4d315d9626ef1d4e87b84699e7e8", size = 457424, upload-time = "2025-06-15T19:06:21.712Z" },
    { url = "https://files.pythonhosted.org/packages/9f/b0/eec32cb6c14d248095261a04f290636da3df3119d4040ef91a4a50b29fa5/watchfiles-1.1.0-cp314-cp314t-manylinux_2_17_i686.manylinux2014_i686.whl", hash = "sha256:6d2404af8db1329f9a3c9b79ff63e0ae7131986446901582067d9304ae8aaf7f", size = 481584, upload-time = "2025-06-15T19:06:22.777Z" },
    { url = "https://files.pythonhosted.org/packages/d1/e2/ca4bb71c68a937d7145aa25709e4f5d68eb7698a25ce266e84b55d591bbd/watchfiles-1.1.0-cp314-cp314t-manylinux_2_17_ppc64le.manylinux2014_ppc64le.whl", hash = "sha256:e78b6ed8165996013165eeabd875c5dfc19d41b54f94b40e9fff0eb3193e5e8e", size = 596675, upload-time = "2025-06-15T19:06:24.226Z" },
    { url = "https://files.pythonhosted.org/packages/a1/dd/b0e4b7fb5acf783816bc950180a6cd7c6c1d2cf7e9372c0ea634e722712b/watchfiles-1.1.0-cp314-cp314t-manylinux_2_17_s390x.manylinux2014_s390x.whl", hash = "sha256:249590eb75ccc117f488e2fabd1bfa33c580e24b96f00658ad88e38844a040bb", size = 477363, upload-time = "2025-06-15T19:06:25.42Z" },
    { url = "https://files.pythonhosted.org/packages/69/c4/088825b75489cb5b6a761a4542645718893d395d8c530b38734f19da44d2/watchfiles-1.1.0-cp314-cp314t-manylinux_2_17_x86_64.manylinux2014_x86_64.whl", hash = "sha256:d05686b5487cfa2e2c28ff1aa370ea3e6c5accfe6435944ddea1e10d93872147", size = 452240, upload-time = "2025-06-15T19:06:26.552Z" },
    { url = "https://files.pythonhosted.org/packages/10/8c/22b074814970eeef43b7c44df98c3e9667c1f7bf5b83e0ff0201b0bd43f9/watchfiles-1.1.0-cp314-cp314t-musllinux_1_1_aarch64.whl", hash = "sha256:d0e10e6f8f6dc5762adee7dece33b722282e1f59aa6a55da5d493a97282fedd8", size = 625607, upload-time = "2025-06-15T19:06:27.606Z" },
    { url = "https://files.pythonhosted.org/packages/32/fa/a4f5c2046385492b2273213ef815bf71a0d4c1943b784fb904e184e30201/watchfiles-1.1.0-cp314-cp314t-musllinux_1_1_x86_64.whl", hash = "sha256:af06c863f152005c7592df1d6a7009c836a247c9d8adb78fef8575a5a98699db", size = 623315, upload-time = "2025-06-15T19:06:29.076Z" },
    { url = "https://files.pythonhosted.org/packages/47/8a/a45db804b9f0740f8408626ab2bca89c3136432e57c4673b50180bf85dd9/watchfiles-1.1.0-cp39-cp39-macosx_10_12_x86_64.whl", hash = "sha256:865c8e95713744cf5ae261f3067861e9da5f1370ba91fc536431e29b418676fa", size = 406400, upload-time = "2025-06-15T19:06:30.233Z" },
    { url = "https://files.pythonhosted.org/packages/64/06/a08684f628fb41addd451845aceedc2407dc3d843b4b060a7c4350ddee0c/watchfiles-1.1.0-cp39-cp39-macosx_11_0_arm64.whl", hash = "sha256:42f92befc848bb7a19658f21f3e7bae80d7d005d13891c62c2cd4d4d0abb3433", size = 397920, upload-time = "2025-06-15T19:06:31.315Z" },
    { url = "https://files.pythonhosted.org/packages/79/e6/e10d5675af653b1b07d4156906858041149ca222edaf8995877f2605ba9e/watchfiles-1.1.0-cp39-cp39-manylinux_2_17_aarch64.manylinux2014_aarch64.whl", hash = "sha256:aa0cc8365ab29487eb4f9979fd41b22549853389e22d5de3f134a6796e1b05a4", size = 451196, upload-time = "2025-06-15T19:06:32.435Z" },
    { url = "https://files.pythonhosted.org/packages/f6/8a/facd6988100cd0f39e89f6c550af80edb28e3a529e1ee662e750663e6b36/watchfiles-1.1.0-cp39-cp39-manylinux_2_17_armv7l.manylinux2014_armv7l.whl", hash = "sha256:90ebb429e933645f3da534c89b29b665e285048973b4d2b6946526888c3eb2c7", size = 458218, upload-time = "2025-06-15T19:06:33.503Z" },
    { url = "https://files.pythonhosted.org/packages/90/26/34cbcbc4d0f2f8f9cc243007e65d741ae039f7a11ef8ec6e9cd25bee08d1/watchfiles-1.1.0-cp39-cp39-manylinux_2_17_i686.manylinux2014_i686.whl", hash = "sha256:c588c45da9b08ab3da81d08d7987dae6d2a3badd63acdb3e206a42dbfa7cb76f", size = 484851, upload-time = "2025-06-15T19:06:34.541Z" },
    { url = "https://files.pythonhosted.org/packages/d7/1f/f59faa9fc4b0e36dbcdd28a18c430416443b309d295d8b82e18192d120ad/watchfiles-1.1.0-cp39-cp39-manylinux_2_17_ppc64le.manylinux2014_ppc64le.whl", hash = "sha256:7c55b0f9f68590115c25272b06e63f0824f03d4fc7d6deed43d8ad5660cabdbf", size = 599520, upload-time = "2025-06-15T19:06:35.785Z" },
    { url = "https://files.pythonhosted.org/packages/83/72/3637abecb3bf590529f5154ca000924003e5f4bbb9619744feeaf6f0b70b/watchfiles-1.1.0-cp39-cp39-manylinux_2_17_s390x.manylinux2014_s390x.whl", hash = "sha256:cd17a1e489f02ce9117b0de3c0b1fab1c3e2eedc82311b299ee6b6faf6c23a29", size = 477956, upload-time = "2025-06-15T19:06:36.965Z" },
    { url = "https://files.pythonhosted.org/packages/f7/f3/d14ffd9acc0c1bd4790378995e320981423263a5d70bd3929e2e0dc87fff/watchfiles-1.1.0-cp39-cp39-manylinux_2_17_x86_64.manylinux2014_x86_64.whl", hash = "sha256:da71945c9ace018d8634822f16cbc2a78323ef6c876b1d34bbf5d5222fd6a72e", size = 453196, upload-time = "2025-06-15T19:06:38.024Z" },
    { url = "https://files.pythonhosted.org/packages/7f/38/78ad77bd99e20c0fdc82262be571ef114fc0beef9b43db52adb939768c38/watchfiles-1.1.0-cp39-cp39-musllinux_1_1_aarch64.whl", hash = "sha256:51556d5004887045dba3acdd1fdf61dddea2be0a7e18048b5e853dcd37149b86", size = 627479, upload-time = "2025-06-15T19:06:39.442Z" },
    { url = "https://files.pythonhosted.org/packages/e6/cf/549d50a22fcc83f1017c6427b1c76c053233f91b526f4ad7a45971e70c0b/watchfiles-1.1.0-cp39-cp39-musllinux_1_1_x86_64.whl", hash = "sha256:04e4ed5d1cd3eae68c89bcc1a485a109f39f2fd8de05f705e98af6b5f1861f1f", size = 624414, upload-time = "2025-06-15T19:06:40.859Z" },
    { url = "https://files.pythonhosted.org/packages/72/de/57d6e40dc9140af71c12f3a9fc2d3efc5529d93981cd4d265d484d7c9148/watchfiles-1.1.0-cp39-cp39-win32.whl", hash = "sha256:c600e85f2ffd9f1035222b1a312aff85fd11ea39baff1d705b9b047aad2ce267", size = 280020, upload-time = "2025-06-15T19:06:41.89Z" },
    { url = "https://files.pythonhosted.org/packages/88/bb/7d287fc2a762396b128a0fca2dbae29386e0a242b81d1046daf389641db3/watchfiles-1.1.0-cp39-cp39-win_amd64.whl", hash = "sha256:3aba215958d88182e8d2acba0fdaf687745180974946609119953c0e112397dc", size = 292758, upload-time = "2025-06-15T19:06:43.251Z" },
    { url = "https://files.pythonhosted.org/packages/be/7c/a3d7c55cfa377c2f62c4ae3c6502b997186bc5e38156bafcb9b653de9a6d/watchfiles-1.1.0-pp310-pypy310_pp73-macosx_10_12_x86_64.whl", hash = "sha256:3a6fd40bbb50d24976eb275ccb55cd1951dfb63dbc27cae3066a6ca5f4beabd5", size = 406748, upload-time = "2025-06-15T19:06:44.2Z" },
    { url = "https://files.pythonhosted.org/packages/38/d0/c46f1b2c0ca47f3667b144de6f0515f6d1c670d72f2ca29861cac78abaa1/watchfiles-1.1.0-pp310-pypy310_pp73-macosx_11_0_arm64.whl", hash = "sha256:9f811079d2f9795b5d48b55a37aa7773680a5659afe34b54cc1d86590a51507d", size = 398801, upload-time = "2025-06-15T19:06:45.774Z" },
    { url = "https://files.pythonhosted.org/packages/70/9c/9a6a42e97f92eeed77c3485a43ea96723900aefa3ac739a8c73f4bff2cd7/watchfiles-1.1.0-pp310-pypy310_pp73-manylinux_2_17_aarch64.manylinux2014_aarch64.whl", hash = "sha256:a2726d7bfd9f76158c84c10a409b77a320426540df8c35be172444394b17f7ea", size = 451528, upload-time = "2025-06-15T19:06:46.791Z" },
    { url = "https://files.pythonhosted.org/packages/51/7b/98c7f4f7ce7ff03023cf971cd84a3ee3b790021ae7584ffffa0eb2554b96/watchfiles-1.1.0-pp310-pypy310_pp73-manylinux_2_17_x86_64.manylinux2014_x86_64.whl", hash = "sha256:df32d59cb9780f66d165a9a7a26f19df2c7d24e3bd58713108b41d0ff4f929c6", size = 454095, upload-time = "2025-06-15T19:06:48.211Z" },
    { url = "https://files.pythonhosted.org/packages/8c/6b/686dcf5d3525ad17b384fd94708e95193529b460a1b7bf40851f1328ec6e/watchfiles-1.1.0-pp311-pypy311_pp73-macosx_10_12_x86_64.whl", hash = "sha256:0ece16b563b17ab26eaa2d52230c9a7ae46cf01759621f4fbbca280e438267b3", size = 406910, upload-time = "2025-06-15T19:06:49.335Z" },
    { url = "https://files.pythonhosted.org/packages/f3/d3/71c2dcf81dc1edcf8af9f4d8d63b1316fb0a2dd90cbfd427e8d9dd584a90/watchfiles-1.1.0-pp311-pypy311_pp73-macosx_11_0_arm64.whl", hash = "sha256:51b81e55d40c4b4aa8658427a3ee7ea847c591ae9e8b81ef94a90b668999353c", size = 398816, upload-time = "2025-06-15T19:06:50.433Z" },
    { url = "https://files.pythonhosted.org/packages/b8/fa/12269467b2fc006f8fce4cd6c3acfa77491dd0777d2a747415f28ccc8c60/watchfiles-1.1.0-pp311-pypy311_pp73-manylinux_2_17_aarch64.manylinux2014_aarch64.whl", hash = "sha256:f2bcdc54ea267fe72bfc7d83c041e4eb58d7d8dc6f578dfddb52f037ce62f432", size = 451584, upload-time = "2025-06-15T19:06:51.834Z" },
    { url = "https://files.pythonhosted.org/packages/bd/d3/254cea30f918f489db09d6a8435a7de7047f8cb68584477a515f160541d6/watchfiles-1.1.0-pp311-pypy311_pp73-manylinux_2_17_x86_64.manylinux2014_x86_64.whl", hash = "sha256:923fec6e5461c42bd7e3fd5ec37492c6f3468be0499bc0707b4bbbc16ac21792", size = 454009, upload-time = "2025-06-15T19:06:52.896Z" },
    { url = "https://files.pythonhosted.org/packages/48/93/5c96bdb65e7f88f7da40645f34c0a3c317a2931ed82161e93c91e8eddd27/watchfiles-1.1.0-pp39-pypy39_pp73-macosx_10_12_x86_64.whl", hash = "sha256:7b3443f4ec3ba5aa00b0e9fa90cf31d98321cbff8b925a7c7b84161619870bc9", size = 406640, upload-time = "2025-06-15T19:06:54.868Z" },
    { url = "https://files.pythonhosted.org/packages/e3/25/09204836e93e1b99cce88802ce87264a1d20610c7a8f6de24def27ad95b1/watchfiles-1.1.0-pp39-pypy39_pp73-macosx_11_0_arm64.whl", hash = "sha256:7049e52167fc75fc3cc418fc13d39a8e520cbb60ca08b47f6cedb85e181d2f2a", size = 398543, upload-time = "2025-06-15T19:06:55.95Z" },
    { url = "https://files.pythonhosted.org/packages/5e/dc/6f324a6f32c5ab73b54311b5f393a79df34c1584b8d2404cf7e6d780aa5d/watchfiles-1.1.0-pp39-pypy39_pp73-manylinux_2_17_aarch64.manylinux2014_aarch64.whl", hash = "sha256:54062ef956807ba806559b3c3d52105ae1827a0d4ab47b621b31132b6b7e2866", size = 451787, upload-time = "2025-06-15T19:06:56.998Z" },
    { url = "https://files.pythonhosted.org/packages/45/5d/1d02ef4caa4ec02389e72d5594cdf9c67f1800a7c380baa55063c30c6598/watchfiles-1.1.0-pp39-pypy39_pp73-manylinux_2_17_x86_64.manylinux2014_x86_64.whl", hash = "sha256:7a7bd57a1bb02f9d5c398c0c1675384e7ab1dd39da0ca50b7f09af45fa435277", size = 454272, upload-time = "2025-06-15T19:06:58.055Z" },
]

[[package]]
name = "xxhash"
version = "3.5.0"
source = { registry = "https://pypi.org/simple" }
sdist = { url = "https://files.pythonhosted.org/packages/00/5e/d6e5258d69df8b4ed8c83b6664f2b47d30d2dec551a29ad72a6c69eafd31/xxhash-3.5.0.tar.gz", hash = "sha256:84f2caddf951c9cbf8dc2e22a89d4ccf5d86391ac6418fe81e3c67d0cf60b45f", size = 84241, upload-time = "2024-08-17T09:20:38.972Z" }
wheels = [
    { url = "https://files.pythonhosted.org/packages/bb/8a/0e9feca390d512d293afd844d31670e25608c4a901e10202aa98785eab09/xxhash-3.5.0-cp310-cp310-macosx_10_9_x86_64.whl", hash = "sha256:ece616532c499ee9afbb83078b1b952beffef121d989841f7f4b3dc5ac0fd212", size = 31970, upload-time = "2024-08-17T09:17:35.675Z" },
    { url = "https://files.pythonhosted.org/packages/16/e6/be5aa49580cd064a18200ab78e29b88b1127e1a8c7955eb8ecf81f2626eb/xxhash-3.5.0-cp310-cp310-macosx_11_0_arm64.whl", hash = "sha256:3171f693dbc2cef6477054a665dc255d996646b4023fe56cb4db80e26f4cc520", size = 30801, upload-time = "2024-08-17T09:17:37.353Z" },
    { url = "https://files.pythonhosted.org/packages/20/ee/b8a99ebbc6d1113b3a3f09e747fa318c3cde5b04bd9c197688fadf0eeae8/xxhash-3.5.0-cp310-cp310-manylinux_2_17_aarch64.manylinux2014_aarch64.whl", hash = "sha256:7c5d3e570ef46adaf93fc81b44aca6002b5a4d8ca11bd0580c07eac537f36680", size = 220927, upload-time = "2024-08-17T09:17:38.835Z" },
    { url = "https://files.pythonhosted.org/packages/58/62/15d10582ef159283a5c2b47f6d799fc3303fe3911d5bb0bcc820e1ef7ff4/xxhash-3.5.0-cp310-cp310-manylinux_2_17_ppc64le.manylinux2014_ppc64le.whl", hash = "sha256:7cb29a034301e2982df8b1fe6328a84f4b676106a13e9135a0d7e0c3e9f806da", size = 200360, upload-time = "2024-08-17T09:17:40.851Z" },
    { url = "https://files.pythonhosted.org/packages/23/41/61202663ea9b1bd8e53673b8ec9e2619989353dba8cfb68e59a9cbd9ffe3/xxhash-3.5.0-cp310-cp310-manylinux_2_17_s390x.manylinux2014_s390x.whl", hash = "sha256:5d0d307d27099bb0cbeea7260eb39ed4fdb99c5542e21e94bb6fd29e49c57a23", size = 428528, upload-time = "2024-08-17T09:17:42.545Z" },
    { url = "https://files.pythonhosted.org/packages/f2/07/d9a3059f702dec5b3b703737afb6dda32f304f6e9da181a229dafd052c29/xxhash-3.5.0-cp310-cp310-manylinux_2_17_x86_64.manylinux2014_x86_64.whl", hash = "sha256:c0342aafd421795d740e514bc9858ebddfc705a75a8c5046ac56d85fe97bf196", size = 194149, upload-time = "2024-08-17T09:17:44.361Z" },
    { url = "https://files.pythonhosted.org/packages/eb/58/27caadf78226ecf1d62dbd0c01d152ed381c14c1ee4ad01f0d460fc40eac/xxhash-3.5.0-cp310-cp310-manylinux_2_5_i686.manylinux1_i686.manylinux_2_17_i686.manylinux2014_i686.whl", hash = "sha256:3dbbd9892c5ebffeca1ed620cf0ade13eb55a0d8c84e0751a6653adc6ac40d0c", size = 207703, upload-time = "2024-08-17T09:17:46.656Z" },
    { url = "https://files.pythonhosted.org/packages/b1/08/32d558ce23e1e068453c39aed7b3c1cdc690c177873ec0ca3a90d5808765/xxhash-3.5.0-cp310-cp310-musllinux_1_2_aarch64.whl", hash = "sha256:4cc2d67fdb4d057730c75a64c5923abfa17775ae234a71b0200346bfb0a7f482", size = 216255, upload-time = "2024-08-17T09:17:48.031Z" },
    { url = "https://files.pythonhosted.org/packages/3f/d4/2b971e2d2b0a61045f842b622ef11e94096cf1f12cd448b6fd426e80e0e2/xxhash-3.5.0-cp310-cp310-musllinux_1_2_i686.whl", hash = "sha256:ec28adb204b759306a3d64358a5e5c07d7b1dd0ccbce04aa76cb9377b7b70296", size = 202744, upload-time = "2024-08-17T09:17:50.045Z" },
    { url = "https://files.pythonhosted.org/packages/19/ae/6a6438864a8c4c39915d7b65effd85392ebe22710412902487e51769146d/xxhash-3.5.0-cp310-cp310-musllinux_1_2_ppc64le.whl", hash = "sha256:1328f6d8cca2b86acb14104e381225a3d7b42c92c4b86ceae814e5c400dbb415", size = 210115, upload-time = "2024-08-17T09:17:51.834Z" },
    { url = "https://files.pythonhosted.org/packages/48/7d/b3c27c27d1fc868094d02fe4498ccce8cec9fcc591825c01d6bcb0b4fc49/xxhash-3.5.0-cp310-cp310-musllinux_1_2_s390x.whl", hash = "sha256:8d47ebd9f5d9607fd039c1fbf4994e3b071ea23eff42f4ecef246ab2b7334198", size = 414247, upload-time = "2024-08-17T09:17:53.094Z" },
    { url = "https://files.pythonhosted.org/packages/a1/05/918f9e7d2fbbd334b829997045d341d6239b563c44e683b9a7ef8fe50f5d/xxhash-3.5.0-cp310-cp310-musllinux_1_2_x86_64.whl", hash = "sha256:b96d559e0fcddd3343c510a0fe2b127fbff16bf346dd76280b82292567523442", size = 191419, upload-time = "2024-08-17T09:17:54.906Z" },
    { url = "https://files.pythonhosted.org/packages/08/29/dfe393805b2f86bfc47c290b275f0b7c189dc2f4e136fd4754f32eb18a8d/xxhash-3.5.0-cp310-cp310-win32.whl", hash = "sha256:61c722ed8d49ac9bc26c7071eeaa1f6ff24053d553146d5df031802deffd03da", size = 30114, upload-time = "2024-08-17T09:17:56.566Z" },
    { url = "https://files.pythonhosted.org/packages/7b/d7/aa0b22c4ebb7c3ccb993d4c565132abc641cd11164f8952d89eb6a501909/xxhash-3.5.0-cp310-cp310-win_amd64.whl", hash = "sha256:9bed5144c6923cc902cd14bb8963f2d5e034def4486ab0bbe1f58f03f042f9a9", size = 30003, upload-time = "2024-08-17T09:17:57.596Z" },
    { url = "https://files.pythonhosted.org/packages/69/12/f969b81541ee91b55f1ce469d7ab55079593c80d04fd01691b550e535000/xxhash-3.5.0-cp310-cp310-win_arm64.whl", hash = "sha256:893074d651cf25c1cc14e3bea4fceefd67f2921b1bb8e40fcfeba56820de80c6", size = 26773, upload-time = "2024-08-17T09:17:59.169Z" },
    { url = "https://files.pythonhosted.org/packages/b8/c7/afed0f131fbda960ff15eee7f304fa0eeb2d58770fade99897984852ef23/xxhash-3.5.0-cp311-cp311-macosx_10_9_x86_64.whl", hash = "sha256:02c2e816896dc6f85922ced60097bcf6f008dedfc5073dcba32f9c8dd786f3c1", size = 31969, upload-time = "2024-08-17T09:18:00.852Z" },
    { url = "https://files.pythonhosted.org/packages/8c/0c/7c3bc6d87e5235672fcc2fb42fd5ad79fe1033925f71bf549ee068c7d1ca/xxhash-3.5.0-cp311-cp311-macosx_11_0_arm64.whl", hash = "sha256:6027dcd885e21581e46d3c7f682cfb2b870942feeed58a21c29583512c3f09f8", size = 30800, upload-time = "2024-08-17T09:18:01.863Z" },
    { url = "https://files.pythonhosted.org/packages/04/9e/01067981d98069eec1c20201f8c145367698e9056f8bc295346e4ea32dd1/xxhash-3.5.0-cp311-cp311-manylinux_2_17_aarch64.manylinux2014_aarch64.whl", hash = "sha256:1308fa542bbdbf2fa85e9e66b1077eea3a88bef38ee8a06270b4298a7a62a166", size = 221566, upload-time = "2024-08-17T09:18:03.461Z" },
    { url = "https://files.pythonhosted.org/packages/d4/09/d4996de4059c3ce5342b6e1e6a77c9d6c91acce31f6ed979891872dd162b/xxhash-3.5.0-cp311-cp311-manylinux_2_17_ppc64le.manylinux2014_ppc64le.whl", hash = "sha256:c28b2fdcee797e1c1961cd3bcd3d545cab22ad202c846235197935e1df2f8ef7", size = 201214, upload-time = "2024-08-17T09:18:05.616Z" },
    { url = "https://files.pythonhosted.org/packages/62/f5/6d2dc9f8d55a7ce0f5e7bfef916e67536f01b85d32a9fbf137d4cadbee38/xxhash-3.5.0-cp311-cp311-manylinux_2_17_s390x.manylinux2014_s390x.whl", hash = "sha256:924361811732ddad75ff23e90efd9ccfda4f664132feecb90895bade6a1b4623", size = 429433, upload-time = "2024-08-17T09:18:06.957Z" },
    { url = "https://files.pythonhosted.org/packages/d9/72/9256303f10e41ab004799a4aa74b80b3c5977d6383ae4550548b24bd1971/xxhash-3.5.0-cp311-cp311-manylinux_2_17_x86_64.manylinux2014_x86_64.whl", hash = "sha256:89997aa1c4b6a5b1e5b588979d1da048a3c6f15e55c11d117a56b75c84531f5a", size = 194822, upload-time = "2024-08-17T09:18:08.331Z" },
    { url = "https://files.pythonhosted.org/packages/34/92/1a3a29acd08248a34b0e6a94f4e0ed9b8379a4ff471f1668e4dce7bdbaa8/xxhash-3.5.0-cp311-cp311-manylinux_2_5_i686.manylinux1_i686.manylinux_2_17_i686.manylinux2014_i686.whl", hash = "sha256:685c4f4e8c59837de103344eb1c8a3851f670309eb5c361f746805c5471b8c88", size = 208538, upload-time = "2024-08-17T09:18:10.332Z" },
    { url = "https://files.pythonhosted.org/packages/53/ad/7fa1a109663366de42f724a1cdb8e796a260dbac45047bce153bc1e18abf/xxhash-3.5.0-cp311-cp311-musllinux_1_2_aarch64.whl", hash = "sha256:dbd2ecfbfee70bc1a4acb7461fa6af7748ec2ab08ac0fa298f281c51518f982c", size = 216953, upload-time = "2024-08-17T09:18:11.707Z" },
    { url = "https://files.pythonhosted.org/packages/35/02/137300e24203bf2b2a49b48ce898ecce6fd01789c0fcd9c686c0a002d129/xxhash-3.5.0-cp311-cp311-musllinux_1_2_i686.whl", hash = "sha256:25b5a51dc3dfb20a10833c8eee25903fd2e14059e9afcd329c9da20609a307b2", size = 203594, upload-time = "2024-08-17T09:18:13.799Z" },
    { url = "https://files.pythonhosted.org/packages/23/03/aeceb273933d7eee248c4322b98b8e971f06cc3880e5f7602c94e5578af5/xxhash-3.5.0-cp311-cp311-musllinux_1_2_ppc64le.whl", hash = "sha256:a8fb786fb754ef6ff8c120cb96629fb518f8eb5a61a16aac3a979a9dbd40a084", size = 210971, upload-time = "2024-08-17T09:18:15.824Z" },
    { url = "https://files.pythonhosted.org/packages/e3/64/ed82ec09489474cbb35c716b189ddc1521d8b3de12b1b5ab41ce7f70253c/xxhash-3.5.0-cp311-cp311-musllinux_1_2_s390x.whl", hash = "sha256:a905ad00ad1e1c34fe4e9d7c1d949ab09c6fa90c919860c1534ff479f40fd12d", size = 415050, upload-time = "2024-08-17T09:18:17.142Z" },
    { url = "https://files.pythonhosted.org/packages/71/43/6db4c02dcb488ad4e03bc86d70506c3d40a384ee73c9b5c93338eb1f3c23/xxhash-3.5.0-cp311-cp311-musllinux_1_2_x86_64.whl", hash = "sha256:963be41bcd49f53af6d795f65c0da9b4cc518c0dd9c47145c98f61cb464f4839", size = 192216, upload-time = "2024-08-17T09:18:18.779Z" },
    { url = "https://files.pythonhosted.org/packages/22/6d/db4abec29e7a567455344433d095fdb39c97db6955bb4a2c432e486b4d28/xxhash-3.5.0-cp311-cp311-win32.whl", hash = "sha256:109b436096d0a2dd039c355fa3414160ec4d843dfecc64a14077332a00aeb7da", size = 30120, upload-time = "2024-08-17T09:18:20.009Z" },
    { url = "https://files.pythonhosted.org/packages/52/1c/fa3b61c0cf03e1da4767213672efe186b1dfa4fc901a4a694fb184a513d1/xxhash-3.5.0-cp311-cp311-win_amd64.whl", hash = "sha256:b702f806693201ad6c0a05ddbbe4c8f359626d0b3305f766077d51388a6bac58", size = 30003, upload-time = "2024-08-17T09:18:21.052Z" },
    { url = "https://files.pythonhosted.org/packages/6b/8e/9e6fc572acf6e1cc7ccb01973c213f895cb8668a9d4c2b58a99350da14b7/xxhash-3.5.0-cp311-cp311-win_arm64.whl", hash = "sha256:c4dcb4120d0cc3cc448624147dba64e9021b278c63e34a38789b688fd0da9bf3", size = 26777, upload-time = "2024-08-17T09:18:22.809Z" },
    { url = "https://files.pythonhosted.org/packages/07/0e/1bfce2502c57d7e2e787600b31c83535af83746885aa1a5f153d8c8059d6/xxhash-3.5.0-cp312-cp312-macosx_10_9_x86_64.whl", hash = "sha256:14470ace8bd3b5d51318782cd94e6f94431974f16cb3b8dc15d52f3b69df8e00", size = 31969, upload-time = "2024-08-17T09:18:24.025Z" },
    { url = "https://files.pythonhosted.org/packages/3f/d6/8ca450d6fe5b71ce521b4e5db69622383d039e2b253e9b2f24f93265b52c/xxhash-3.5.0-cp312-cp312-macosx_11_0_arm64.whl", hash = "sha256:59aa1203de1cb96dbeab595ded0ad0c0056bb2245ae11fac11c0ceea861382b9", size = 30787, upload-time = "2024-08-17T09:18:25.318Z" },
    { url = "https://files.pythonhosted.org/packages/5b/84/de7c89bc6ef63d750159086a6ada6416cc4349eab23f76ab870407178b93/xxhash-3.5.0-cp312-cp312-manylinux_2_17_aarch64.manylinux2014_aarch64.whl", hash = "sha256:08424f6648526076e28fae6ea2806c0a7d504b9ef05ae61d196d571e5c879c84", size = 220959, upload-time = "2024-08-17T09:18:26.518Z" },
    { url = "https://files.pythonhosted.org/packages/fe/86/51258d3e8a8545ff26468c977101964c14d56a8a37f5835bc0082426c672/xxhash-3.5.0-cp312-cp312-manylinux_2_17_ppc64le.manylinux2014_ppc64le.whl", hash = "sha256:61a1ff00674879725b194695e17f23d3248998b843eb5e933007ca743310f793", size = 200006, upload-time = "2024-08-17T09:18:27.905Z" },
    { url = "https://files.pythonhosted.org/packages/02/0a/96973bd325412feccf23cf3680fd2246aebf4b789122f938d5557c54a6b2/xxhash-3.5.0-cp312-cp312-manylinux_2_17_s390x.manylinux2014_s390x.whl", hash = "sha256:f2f2c61bee5844d41c3eb015ac652a0229e901074951ae48581d58bfb2ba01be", size = 428326, upload-time = "2024-08-17T09:18:29.335Z" },
    { url = "https://files.pythonhosted.org/packages/11/a7/81dba5010f7e733de88af9555725146fc133be97ce36533867f4c7e75066/xxhash-3.5.0-cp312-cp312-manylinux_2_17_x86_64.manylinux2014_x86_64.whl", hash = "sha256:9d32a592cac88d18cc09a89172e1c32d7f2a6e516c3dfde1b9adb90ab5df54a6", size = 194380, upload-time = "2024-08-17T09:18:30.706Z" },
    { url = "https://files.pythonhosted.org/packages/fb/7d/f29006ab398a173f4501c0e4977ba288f1c621d878ec217b4ff516810c04/xxhash-3.5.0-cp312-cp312-manylinux_2_5_i686.manylinux1_i686.manylinux_2_17_i686.manylinux2014_i686.whl", hash = "sha256:70dabf941dede727cca579e8c205e61121afc9b28516752fd65724be1355cc90", size = 207934, upload-time = "2024-08-17T09:18:32.133Z" },
    { url = "https://files.pythonhosted.org/packages/8a/6e/6e88b8f24612510e73d4d70d9b0c7dff62a2e78451b9f0d042a5462c8d03/xxhash-3.5.0-cp312-cp312-musllinux_1_2_aarch64.whl", hash = "sha256:e5d0ddaca65ecca9c10dcf01730165fd858533d0be84c75c327487c37a906a27", size = 216301, upload-time = "2024-08-17T09:18:33.474Z" },
    { url = "https://files.pythonhosted.org/packages/af/51/7862f4fa4b75a25c3b4163c8a873f070532fe5f2d3f9b3fc869c8337a398/xxhash-3.5.0-cp312-cp312-musllinux_1_2_i686.whl", hash = "sha256:3e5b5e16c5a480fe5f59f56c30abdeba09ffd75da8d13f6b9b6fd224d0b4d0a2", size = 203351, upload-time = "2024-08-17T09:18:34.889Z" },
    { url = "https://files.pythonhosted.org/packages/22/61/8d6a40f288f791cf79ed5bb113159abf0c81d6efb86e734334f698eb4c59/xxhash-3.5.0-cp312-cp312-musllinux_1_2_ppc64le.whl", hash = "sha256:149b7914451eb154b3dfaa721315117ea1dac2cc55a01bfbd4df7c68c5dd683d", size = 210294, upload-time = "2024-08-17T09:18:36.355Z" },
    { url = "https://files.pythonhosted.org/packages/17/02/215c4698955762d45a8158117190261b2dbefe9ae7e5b906768c09d8bc74/xxhash-3.5.0-cp312-cp312-musllinux_1_2_s390x.whl", hash = "sha256:eade977f5c96c677035ff39c56ac74d851b1cca7d607ab3d8f23c6b859379cab", size = 414674, upload-time = "2024-08-17T09:18:38.536Z" },
    { url = "https://files.pythonhosted.org/packages/31/5c/b7a8db8a3237cff3d535261325d95de509f6a8ae439a5a7a4ffcff478189/xxhash-3.5.0-cp312-cp312-musllinux_1_2_x86_64.whl", hash = "sha256:fa9f547bd98f5553d03160967866a71056a60960be00356a15ecc44efb40ba8e", size = 192022, upload-time = "2024-08-17T09:18:40.138Z" },
    { url = "https://files.pythonhosted.org/packages/78/e3/dd76659b2811b3fd06892a8beb850e1996b63e9235af5a86ea348f053e9e/xxhash-3.5.0-cp312-cp312-win32.whl", hash = "sha256:f7b58d1fd3551b8c80a971199543379be1cee3d0d409e1f6d8b01c1a2eebf1f8", size = 30170, upload-time = "2024-08-17T09:18:42.163Z" },
    { url = "https://files.pythonhosted.org/packages/d9/6b/1c443fe6cfeb4ad1dcf231cdec96eb94fb43d6498b4469ed8b51f8b59a37/xxhash-3.5.0-cp312-cp312-win_amd64.whl", hash = "sha256:fa0cafd3a2af231b4e113fba24a65d7922af91aeb23774a8b78228e6cd785e3e", size = 30040, upload-time = "2024-08-17T09:18:43.699Z" },
    { url = "https://files.pythonhosted.org/packages/0f/eb/04405305f290173acc0350eba6d2f1a794b57925df0398861a20fbafa415/xxhash-3.5.0-cp312-cp312-win_arm64.whl", hash = "sha256:586886c7e89cb9828bcd8a5686b12e161368e0064d040e225e72607b43858ba2", size = 26796, upload-time = "2024-08-17T09:18:45.29Z" },
    { url = "https://files.pythonhosted.org/packages/c9/b8/e4b3ad92d249be5c83fa72916c9091b0965cb0faeff05d9a0a3870ae6bff/xxhash-3.5.0-cp313-cp313-macosx_10_13_x86_64.whl", hash = "sha256:37889a0d13b0b7d739cfc128b1c902f04e32de17b33d74b637ad42f1c55101f6", size = 31795, upload-time = "2024-08-17T09:18:46.813Z" },
    { url = "https://files.pythonhosted.org/packages/fc/d8/b3627a0aebfbfa4c12a41e22af3742cf08c8ea84f5cc3367b5de2d039cce/xxhash-3.5.0-cp313-cp313-macosx_11_0_arm64.whl", hash = "sha256:97a662338797c660178e682f3bc180277b9569a59abfb5925e8620fba00b9fc5", size = 30792, upload-time = "2024-08-17T09:18:47.862Z" },
    { url = "https://files.pythonhosted.org/packages/c3/cc/762312960691da989c7cd0545cb120ba2a4148741c6ba458aa723c00a3f8/xxhash-3.5.0-cp313-cp313-manylinux_2_17_aarch64.manylinux2014_aarch64.whl", hash = "sha256:7f85e0108d51092bdda90672476c7d909c04ada6923c14ff9d913c4f7dc8a3bc", size = 220950, upload-time = "2024-08-17T09:18:49.06Z" },
    { url = "https://files.pythonhosted.org/packages/fe/e9/cc266f1042c3c13750e86a535496b58beb12bf8c50a915c336136f6168dc/xxhash-3.5.0-cp313-cp313-manylinux_2_17_ppc64le.manylinux2014_ppc64le.whl", hash = "sha256:cd2fd827b0ba763ac919440042302315c564fdb797294d86e8cdd4578e3bc7f3", size = 199980, upload-time = "2024-08-17T09:18:50.445Z" },
    { url = "https://files.pythonhosted.org/packages/bf/85/a836cd0dc5cc20376de26b346858d0ac9656f8f730998ca4324921a010b9/xxhash-3.5.0-cp313-cp313-manylinux_2_17_s390x.manylinux2014_s390x.whl", hash = "sha256:82085c2abec437abebf457c1d12fccb30cc8b3774a0814872511f0f0562c768c", size = 428324, upload-time = "2024-08-17T09:18:51.988Z" },
    { url = "https://files.pythonhosted.org/packages/b4/0e/15c243775342ce840b9ba34aceace06a1148fa1630cd8ca269e3223987f5/xxhash-3.5.0-cp313-cp313-manylinux_2_17_x86_64.manylinux2014_x86_64.whl", hash = "sha256:07fda5de378626e502b42b311b049848c2ef38784d0d67b6f30bb5008642f8eb", size = 194370, upload-time = "2024-08-17T09:18:54.164Z" },
    { url = "https://files.pythonhosted.org/packages/87/a1/b028bb02636dfdc190da01951d0703b3d904301ed0ef6094d948983bef0e/xxhash-3.5.0-cp313-cp313-manylinux_2_5_i686.manylinux1_i686.manylinux_2_17_i686.manylinux2014_i686.whl", hash = "sha256:c279f0d2b34ef15f922b77966640ade58b4ccdfef1c4d94b20f2a364617a493f", size = 207911, upload-time = "2024-08-17T09:18:55.509Z" },
    { url = "https://files.pythonhosted.org/packages/80/d5/73c73b03fc0ac73dacf069fdf6036c9abad82de0a47549e9912c955ab449/xxhash-3.5.0-cp313-cp313-musllinux_1_2_aarch64.whl", hash = "sha256:89e66ceed67b213dec5a773e2f7a9e8c58f64daeb38c7859d8815d2c89f39ad7", size = 216352, upload-time = "2024-08-17T09:18:57.073Z" },
    { url = "https://files.pythonhosted.org/packages/b6/2a/5043dba5ddbe35b4fe6ea0a111280ad9c3d4ba477dd0f2d1fe1129bda9d0/xxhash-3.5.0-cp313-cp313-musllinux_1_2_i686.whl", hash = "sha256:bcd51708a633410737111e998ceb3b45d3dbc98c0931f743d9bb0a209033a326", size = 203410, upload-time = "2024-08-17T09:18:58.54Z" },
    { url = "https://files.pythonhosted.org/packages/a2/b2/9a8ded888b7b190aed75b484eb5c853ddd48aa2896e7b59bbfbce442f0a1/xxhash-3.5.0-cp313-cp313-musllinux_1_2_ppc64le.whl", hash = "sha256:3ff2c0a34eae7df88c868be53a8dd56fbdf592109e21d4bfa092a27b0bf4a7bf", size = 210322, upload-time = "2024-08-17T09:18:59.943Z" },
    { url = "https://files.pythonhosted.org/packages/98/62/440083fafbc917bf3e4b67c2ade621920dd905517e85631c10aac955c1d2/xxhash-3.5.0-cp313-cp313-musllinux_1_2_s390x.whl", hash = "sha256:4e28503dccc7d32e0b9817aa0cbfc1f45f563b2c995b7a66c4c8a0d232e840c7", size = 414725, upload-time = "2024-08-17T09:19:01.332Z" },
    { url = "https://files.pythonhosted.org/packages/75/db/009206f7076ad60a517e016bb0058381d96a007ce3f79fa91d3010f49cc2/xxhash-3.5.0-cp313-cp313-musllinux_1_2_x86_64.whl", hash = "sha256:a6c50017518329ed65a9e4829154626f008916d36295b6a3ba336e2458824c8c", size = 192070, upload-time = "2024-08-17T09:19:03.007Z" },
    { url = "https://files.pythonhosted.org/packages/1f/6d/c61e0668943a034abc3a569cdc5aeae37d686d9da7e39cf2ed621d533e36/xxhash-3.5.0-cp313-cp313-win32.whl", hash = "sha256:53a068fe70301ec30d868ece566ac90d873e3bb059cf83c32e76012c889b8637", size = 30172, upload-time = "2024-08-17T09:19:04.355Z" },
    { url = "https://files.pythonhosted.org/packages/96/14/8416dce965f35e3d24722cdf79361ae154fa23e2ab730e5323aa98d7919e/xxhash-3.5.0-cp313-cp313-win_amd64.whl", hash = "sha256:80babcc30e7a1a484eab952d76a4f4673ff601f54d5142c26826502740e70b43", size = 30041, upload-time = "2024-08-17T09:19:05.435Z" },
    { url = "https://files.pythonhosted.org/packages/27/ee/518b72faa2073f5aa8e3262408d284892cb79cf2754ba0c3a5870645ef73/xxhash-3.5.0-cp313-cp313-win_arm64.whl", hash = "sha256:4811336f1ce11cac89dcbd18f3a25c527c16311709a89313c3acaf771def2d4b", size = 26801, upload-time = "2024-08-17T09:19:06.547Z" },
    { url = "https://files.pythonhosted.org/packages/d4/f6/531dd6858adf8877675270b9d6989b6dacfd1c2d7135b17584fc29866df3/xxhash-3.5.0-cp39-cp39-macosx_10_9_x86_64.whl", hash = "sha256:bfc8cdd7f33d57f0468b0614ae634cc38ab9202c6957a60e31d285a71ebe0301", size = 31971, upload-time = "2024-08-17T09:19:47.447Z" },
    { url = "https://files.pythonhosted.org/packages/7c/a8/b2a42b6c9ae46e233f474f3d307c2e7bca8d9817650babeca048d2ad01d6/xxhash-3.5.0-cp39-cp39-macosx_11_0_arm64.whl", hash = "sha256:e0c48b6300cd0b0106bf49169c3e0536408dfbeb1ccb53180068a18b03c662ab", size = 30801, upload-time = "2024-08-17T09:19:48.911Z" },
    { url = "https://files.pythonhosted.org/packages/b4/92/9ac297e3487818f429bcf369c1c6a097edf5b56ed6fc1feff4c1882e87ef/xxhash-3.5.0-cp39-cp39-manylinux_2_17_aarch64.manylinux2014_aarch64.whl", hash = "sha256:fe1a92cfbaa0a1253e339ccec42dbe6db262615e52df591b68726ab10338003f", size = 220644, upload-time = "2024-08-17T09:19:51.081Z" },
    { url = "https://files.pythonhosted.org/packages/86/48/c1426dd3c86fc4a52f983301867463472f6a9013fb32d15991e60c9919b6/xxhash-3.5.0-cp39-cp39-manylinux_2_17_ppc64le.manylinux2014_ppc64le.whl", hash = "sha256:33513d6cc3ed3b559134fb307aae9bdd94d7e7c02907b37896a6c45ff9ce51bd", size = 200021, upload-time = "2024-08-17T09:19:52.923Z" },
    { url = "https://files.pythonhosted.org/packages/f3/de/0ab8c79993765c94fc0d0c1a22b454483c58a0161e1b562f58b654f47660/xxhash-3.5.0-cp39-cp39-manylinux_2_17_s390x.manylinux2014_s390x.whl", hash = "sha256:eefc37f6138f522e771ac6db71a6d4838ec7933939676f3753eafd7d3f4c40bc", size = 428217, upload-time = "2024-08-17T09:19:54.349Z" },
    { url = "https://files.pythonhosted.org/packages/b4/b4/332647451ed7d2c021294b7c1e9c144dbb5586b1fb214ad4f5a404642835/xxhash-3.5.0-cp39-cp39-manylinux_2_17_x86_64.manylinux2014_x86_64.whl", hash = "sha256:a606c8070ada8aa2a88e181773fa1ef17ba65ce5dd168b9d08038e2a61b33754", size = 193868, upload-time = "2024-08-17T09:19:55.763Z" },
    { url = "https://files.pythonhosted.org/packages/f4/1c/a42c0a6cac752f84f7b44a90d1a9fa9047cf70bdba5198a304fde7cc471f/xxhash-3.5.0-cp39-cp39-manylinux_2_5_i686.manylinux1_i686.manylinux_2_17_i686.manylinux2014_i686.whl", hash = "sha256:42eca420c8fa072cc1dd62597635d140e78e384a79bb4944f825fbef8bfeeef6", size = 207403, upload-time = "2024-08-17T09:19:57.945Z" },
    { url = "https://files.pythonhosted.org/packages/c4/d7/04e1b0daae9dc9b02c73c1664cc8aa527498c3f66ccbc586eeb25bbe9f14/xxhash-3.5.0-cp39-cp39-musllinux_1_2_aarch64.whl", hash = "sha256:604253b2143e13218ff1ef0b59ce67f18b8bd1c4205d2ffda22b09b426386898", size = 215978, upload-time = "2024-08-17T09:19:59.381Z" },
    { url = "https://files.pythonhosted.org/packages/c4/f4/05e15e67505228fc19ee98a79e427b3a0b9695f5567cd66ced5d66389883/xxhash-3.5.0-cp39-cp39-musllinux_1_2_i686.whl", hash = "sha256:6e93a5ad22f434d7876665444a97e713a8f60b5b1a3521e8df11b98309bff833", size = 202416, upload-time = "2024-08-17T09:20:01.534Z" },
    { url = "https://files.pythonhosted.org/packages/94/fb/e9028d3645bba5412a09de13ee36df276a567e60bdb31d499dafa46d76ae/xxhash-3.5.0-cp39-cp39-musllinux_1_2_ppc64le.whl", hash = "sha256:7a46e1d6d2817ba8024de44c4fd79913a90e5f7265434cef97026215b7d30df6", size = 209853, upload-time = "2024-08-17T09:20:03.376Z" },
    { url = "https://files.pythonhosted.org/packages/02/2c/18c6a622429368274739372d2f86c8125413ec169025c7d8ffb051784bba/xxhash-3.5.0-cp39-cp39-musllinux_1_2_s390x.whl", hash = "sha256:30eb2efe6503c379b7ab99c81ba4a779748e3830241f032ab46bd182bf5873af", size = 413926, upload-time = "2024-08-17T09:20:04.946Z" },
    { url = "https://files.pythonhosted.org/packages/72/bb/5b55c391084a0321c3809632a018b9b657e59d5966289664f85a645942ac/xxhash-3.5.0-cp39-cp39-musllinux_1_2_x86_64.whl", hash = "sha256:c8aa771ff2c13dd9cda8166d685d7333d389fae30a4d2bb39d63ab5775de8606", size = 191156, upload-time = "2024-08-17T09:20:06.318Z" },
    { url = "https://files.pythonhosted.org/packages/86/2b/915049db13401792fec159f57e4f4a5ca7a9768e83ef71d6645b9d0cd749/xxhash-3.5.0-cp39-cp39-win32.whl", hash = "sha256:5ed9ebc46f24cf91034544b26b131241b699edbfc99ec5e7f8f3d02d6eb7fba4", size = 30122, upload-time = "2024-08-17T09:20:07.691Z" },
    { url = "https://files.pythonhosted.org/packages/d5/87/382ef7b24917d7cf4c540ee30f29b283bc87ac5893d2f89b23ea3cdf7d77/xxhash-3.5.0-cp39-cp39-win_amd64.whl", hash = "sha256:220f3f896c6b8d0316f63f16c077d52c412619e475f9372333474ee15133a558", size = 30021, upload-time = "2024-08-17T09:20:08.832Z" },
    { url = "https://files.pythonhosted.org/packages/e2/47/d06b24e2d9c3dcabccfd734d11b5bbebfdf59ceac2c61509d8205dd20ac6/xxhash-3.5.0-cp39-cp39-win_arm64.whl", hash = "sha256:a7b1d8315d9b5e9f89eb2933b73afae6ec9597a258d52190944437158b49d38e", size = 26780, upload-time = "2024-08-17T09:20:09.989Z" },
    { url = "https://files.pythonhosted.org/packages/ab/9a/233606bada5bd6f50b2b72c45de3d9868ad551e83893d2ac86dc7bb8553a/xxhash-3.5.0-pp310-pypy310_pp73-macosx_10_15_x86_64.whl", hash = "sha256:2014c5b3ff15e64feecb6b713af12093f75b7926049e26a580e94dcad3c73d8c", size = 29732, upload-time = "2024-08-17T09:20:11.175Z" },
    { url = "https://files.pythonhosted.org/packages/0c/67/f75276ca39e2c6604e3bee6c84e9db8a56a4973fde9bf35989787cf6e8aa/xxhash-3.5.0-pp310-pypy310_pp73-manylinux_2_17_aarch64.manylinux2014_aarch64.whl", hash = "sha256:fab81ef75003eda96239a23eda4e4543cedc22e34c373edcaf744e721a163986", size = 36214, upload-time = "2024-08-17T09:20:12.335Z" },
    { url = "https://files.pythonhosted.org/packages/0f/f8/f6c61fd794229cc3848d144f73754a0c107854372d7261419dcbbd286299/xxhash-3.5.0-pp310-pypy310_pp73-manylinux_2_17_x86_64.manylinux2014_x86_64.whl", hash = "sha256:4e2febf914ace002132aa09169cc572e0d8959d0f305f93d5828c4836f9bc5a6", size = 32020, upload-time = "2024-08-17T09:20:13.537Z" },
    { url = "https://files.pythonhosted.org/packages/79/d3/c029c99801526f859e6b38d34ab87c08993bf3dcea34b11275775001638a/xxhash-3.5.0-pp310-pypy310_pp73-manylinux_2_5_i686.manylinux1_i686.manylinux_2_17_i686.manylinux2014_i686.whl", hash = "sha256:5d3a10609c51da2a1c0ea0293fc3968ca0a18bd73838455b5bca3069d7f8e32b", size = 40515, upload-time = "2024-08-17T09:20:14.669Z" },
    { url = "https://files.pythonhosted.org/packages/62/e3/bef7b82c1997579c94de9ac5ea7626d01ae5858aa22bf4fcb38bf220cb3e/xxhash-3.5.0-pp310-pypy310_pp73-win_amd64.whl", hash = "sha256:5a74f23335b9689b66eb6dbe2a931a88fcd7a4c2cc4b1cb0edba8ce381c7a1da", size = 30064, upload-time = "2024-08-17T09:20:15.925Z" },
    { url = "https://files.pythonhosted.org/packages/c2/56/30d3df421814947f9d782b20c9b7e5e957f3791cbd89874578011daafcbd/xxhash-3.5.0-pp39-pypy39_pp73-macosx_10_15_x86_64.whl", hash = "sha256:531af8845aaadcadf951b7e0c1345c6b9c68a990eeb74ff9acd8501a0ad6a1c9", size = 29734, upload-time = "2024-08-17T09:20:30.457Z" },
    { url = "https://files.pythonhosted.org/packages/82/dd/3c42a1f022ad0d82c852d3cb65493ebac03dcfa8c994465a5fb052b00e3c/xxhash-3.5.0-pp39-pypy39_pp73-manylinux_2_17_aarch64.manylinux2014_aarch64.whl", hash = "sha256:7ce379bcaa9fcc00f19affa7773084dd09f5b59947b3fb47a1ceb0179f91aaa1", size = 36216, upload-time = "2024-08-17T09:20:32.116Z" },
    { url = "https://files.pythonhosted.org/packages/b2/40/8f902ab3bebda228a9b4de69eba988280285a7f7f167b942bc20bb562df9/xxhash-3.5.0-pp39-pypy39_pp73-manylinux_2_17_x86_64.manylinux2014_x86_64.whl", hash = "sha256:fd1b2281d01723f076df3c8188f43f2472248a6b63118b036e641243656b1b0f", size = 32042, upload-time = "2024-08-17T09:20:33.562Z" },
    { url = "https://files.pythonhosted.org/packages/db/87/bd06beb8ccaa0e9e577c9b909a49cfa5c5cd2ca46034342d72dd9ce5bc56/xxhash-3.5.0-pp39-pypy39_pp73-manylinux_2_5_i686.manylinux1_i686.manylinux_2_17_i686.manylinux2014_i686.whl", hash = "sha256:9c770750cc80e8694492244bca7251385188bc5597b6a39d98a9f30e8da984e0", size = 40516, upload-time = "2024-08-17T09:20:36.004Z" },
    { url = "https://files.pythonhosted.org/packages/bb/f8/505385e2fbd753ddcaafd5550eabe86f6232cbebabad3b2508d411b19153/xxhash-3.5.0-pp39-pypy39_pp73-win_amd64.whl", hash = "sha256:b150b8467852e1bd844387459aa6fbe11d7f38b56e901f9f3b3e6aba0d660240", size = 30108, upload-time = "2024-08-17T09:20:37.214Z" },
]

[[package]]
name = "zstandard"
version = "0.23.0"
source = { registry = "https://pypi.org/simple" }
dependencies = [
    { name = "cffi", marker = "python_full_version >= '3.11' and platform_python_implementation == 'PyPy'" },
]
sdist = { url = "https://files.pythonhosted.org/packages/ed/f6/2ac0287b442160a89d726b17a9184a4c615bb5237db763791a7fd16d9df1/zstandard-0.23.0.tar.gz", hash = "sha256:b2d8c62d08e7255f68f7a740bae85b3c9b8e5466baa9cbf7f57f1cde0ac6bc09", size = 681701, upload-time = "2024-07-15T00:18:06.141Z" }
wheels = [
    { url = "https://files.pythonhosted.org/packages/2a/55/bd0487e86679db1823fc9ee0d8c9c78ae2413d34c0b461193b5f4c31d22f/zstandard-0.23.0-cp310-cp310-macosx_10_9_x86_64.whl", hash = "sha256:bf0a05b6059c0528477fba9054d09179beb63744355cab9f38059548fedd46a9", size = 788701, upload-time = "2024-07-15T00:13:27.351Z" },
    { url = "https://files.pythonhosted.org/packages/e1/8a/ccb516b684f3ad987dfee27570d635822e3038645b1a950c5e8022df1145/zstandard-0.23.0-cp310-cp310-macosx_11_0_arm64.whl", hash = "sha256:fc9ca1c9718cb3b06634c7c8dec57d24e9438b2aa9a0f02b8bb36bf478538880", size = 633678, upload-time = "2024-07-15T00:13:30.24Z" },
    { url = "https://files.pythonhosted.org/packages/12/89/75e633d0611c028e0d9af6df199423bf43f54bea5007e6718ab7132e234c/zstandard-0.23.0-cp310-cp310-manylinux_2_17_aarch64.manylinux2014_aarch64.whl", hash = "sha256:77da4c6bfa20dd5ea25cbf12c76f181a8e8cd7ea231c673828d0386b1740b8dc", size = 4941098, upload-time = "2024-07-15T00:13:32.526Z" },
    { url = "https://files.pythonhosted.org/packages/4a/7a/bd7f6a21802de358b63f1ee636ab823711c25ce043a3e9f043b4fcb5ba32/zstandard-0.23.0-cp310-cp310-manylinux_2_17_ppc64le.manylinux2014_ppc64le.whl", hash = "sha256:b2170c7e0367dde86a2647ed5b6f57394ea7f53545746104c6b09fc1f4223573", size = 5308798, upload-time = "2024-07-15T00:13:34.925Z" },
    { url = "https://files.pythonhosted.org/packages/79/3b/775f851a4a65013e88ca559c8ae42ac1352db6fcd96b028d0df4d7d1d7b4/zstandard-0.23.0-cp310-cp310-manylinux_2_17_s390x.manylinux2014_s390x.whl", hash = "sha256:c16842b846a8d2a145223f520b7e18b57c8f476924bda92aeee3a88d11cfc391", size = 5341840, upload-time = "2024-07-15T00:13:37.376Z" },
    { url = "https://files.pythonhosted.org/packages/09/4f/0cc49570141dd72d4d95dd6fcf09328d1b702c47a6ec12fbed3b8aed18a5/zstandard-0.23.0-cp310-cp310-manylinux_2_17_x86_64.manylinux2014_x86_64.whl", hash = "sha256:157e89ceb4054029a289fb504c98c6a9fe8010f1680de0201b3eb5dc20aa6d9e", size = 5440337, upload-time = "2024-07-15T00:13:39.772Z" },
    { url = "https://files.pythonhosted.org/packages/e7/7c/aaa7cd27148bae2dc095191529c0570d16058c54c4597a7d118de4b21676/zstandard-0.23.0-cp310-cp310-manylinux_2_5_i686.manylinux1_i686.manylinux_2_17_i686.manylinux2014_i686.whl", hash = "sha256:203d236f4c94cd8379d1ea61db2fce20730b4c38d7f1c34506a31b34edc87bdd", size = 4861182, upload-time = "2024-07-15T00:13:42.495Z" },
    { url = "https://files.pythonhosted.org/packages/ac/eb/4b58b5c071d177f7dc027129d20bd2a44161faca6592a67f8fcb0b88b3ae/zstandard-0.23.0-cp310-cp310-musllinux_1_1_aarch64.whl", hash = "sha256:dc5d1a49d3f8262be192589a4b72f0d03b72dcf46c51ad5852a4fdc67be7b9e4", size = 4932936, upload-time = "2024-07-15T00:13:44.234Z" },
    { url = "https://files.pythonhosted.org/packages/44/f9/21a5fb9bb7c9a274b05ad700a82ad22ce82f7ef0f485980a1e98ed6e8c5f/zstandard-0.23.0-cp310-cp310-musllinux_1_1_x86_64.whl", hash = "sha256:752bf8a74412b9892f4e5b58f2f890a039f57037f52c89a740757ebd807f33ea", size = 5464705, upload-time = "2024-07-15T00:13:46.822Z" },
    { url = "https://files.pythonhosted.org/packages/49/74/b7b3e61db3f88632776b78b1db597af3f44c91ce17d533e14a25ce6a2816/zstandard-0.23.0-cp310-cp310-musllinux_1_2_aarch64.whl", hash = "sha256:80080816b4f52a9d886e67f1f96912891074903238fe54f2de8b786f86baded2", size = 4857882, upload-time = "2024-07-15T00:13:49.297Z" },
    { url = "https://files.pythonhosted.org/packages/4a/7f/d8eb1cb123d8e4c541d4465167080bec88481ab54cd0b31eb4013ba04b95/zstandard-0.23.0-cp310-cp310-musllinux_1_2_i686.whl", hash = "sha256:84433dddea68571a6d6bd4fbf8ff398236031149116a7fff6f777ff95cad3df9", size = 4697672, upload-time = "2024-07-15T00:13:51.447Z" },
    { url = "https://files.pythonhosted.org/packages/5e/05/f7dccdf3d121309b60342da454d3e706453a31073e2c4dac8e1581861e44/zstandard-0.23.0-cp310-cp310-musllinux_1_2_ppc64le.whl", hash = "sha256:ab19a2d91963ed9e42b4e8d77cd847ae8381576585bad79dbd0a8837a9f6620a", size = 5206043, upload-time = "2024-07-15T00:13:53.587Z" },
    { url = "https://files.pythonhosted.org/packages/86/9d/3677a02e172dccd8dd3a941307621c0cbd7691d77cb435ac3c75ab6a3105/zstandard-0.23.0-cp310-cp310-musllinux_1_2_s390x.whl", hash = "sha256:59556bf80a7094d0cfb9f5e50bb2db27fefb75d5138bb16fb052b61b0e0eeeb0", size = 5667390, upload-time = "2024-07-15T00:13:56.137Z" },
    { url = "https://files.pythonhosted.org/packages/41/7e/0012a02458e74a7ba122cd9cafe491facc602c9a17f590367da369929498/zstandard-0.23.0-cp310-cp310-musllinux_1_2_x86_64.whl", hash = "sha256:27d3ef2252d2e62476389ca8f9b0cf2bbafb082a3b6bfe9d90cbcbb5529ecf7c", size = 5198901, upload-time = "2024-07-15T00:13:58.584Z" },
    { url = "https://files.pythonhosted.org/packages/65/3a/8f715b97bd7bcfc7342d8adcd99a026cb2fb550e44866a3b6c348e1b0f02/zstandard-0.23.0-cp310-cp310-win32.whl", hash = "sha256:5d41d5e025f1e0bccae4928981e71b2334c60f580bdc8345f824e7c0a4c2a813", size = 430596, upload-time = "2024-07-15T00:14:00.693Z" },
    { url = "https://files.pythonhosted.org/packages/19/b7/b2b9eca5e5a01111e4fe8a8ffb56bdcdf56b12448a24effe6cfe4a252034/zstandard-0.23.0-cp310-cp310-win_amd64.whl", hash = "sha256:519fbf169dfac1222a76ba8861ef4ac7f0530c35dd79ba5727014613f91613d4", size = 495498, upload-time = "2024-07-15T00:14:02.741Z" },
    { url = "https://files.pythonhosted.org/packages/9e/40/f67e7d2c25a0e2dc1744dd781110b0b60306657f8696cafb7ad7579469bd/zstandard-0.23.0-cp311-cp311-macosx_10_9_x86_64.whl", hash = "sha256:34895a41273ad33347b2fc70e1bff4240556de3c46c6ea430a7ed91f9042aa4e", size = 788699, upload-time = "2024-07-15T00:14:04.909Z" },
    { url = "https://files.pythonhosted.org/packages/e8/46/66d5b55f4d737dd6ab75851b224abf0afe5774976fe511a54d2eb9063a41/zstandard-0.23.0-cp311-cp311-macosx_11_0_arm64.whl", hash = "sha256:77ea385f7dd5b5676d7fd943292ffa18fbf5c72ba98f7d09fc1fb9e819b34c23", size = 633681, upload-time = "2024-07-15T00:14:13.99Z" },
    { url = "https://files.pythonhosted.org/packages/63/b6/677e65c095d8e12b66b8f862b069bcf1f1d781b9c9c6f12eb55000d57583/zstandard-0.23.0-cp311-cp311-manylinux_2_17_aarch64.manylinux2014_aarch64.whl", hash = "sha256:983b6efd649723474f29ed42e1467f90a35a74793437d0bc64a5bf482bedfa0a", size = 4944328, upload-time = "2024-07-15T00:14:16.588Z" },
    { url = "https://files.pythonhosted.org/packages/59/cc/e76acb4c42afa05a9d20827116d1f9287e9c32b7ad58cc3af0721ce2b481/zstandard-0.23.0-cp311-cp311-manylinux_2_17_ppc64le.manylinux2014_ppc64le.whl", hash = "sha256:80a539906390591dd39ebb8d773771dc4db82ace6372c4d41e2d293f8e32b8db", size = 5311955, upload-time = "2024-07-15T00:14:19.389Z" },
    { url = "https://files.pythonhosted.org/packages/78/e4/644b8075f18fc7f632130c32e8f36f6dc1b93065bf2dd87f03223b187f26/zstandard-0.23.0-cp311-cp311-manylinux_2_17_s390x.manylinux2014_s390x.whl", hash = "sha256:445e4cb5048b04e90ce96a79b4b63140e3f4ab5f662321975679b5f6360b90e2", size = 5344944, upload-time = "2024-07-15T00:14:22.173Z" },
    { url = "https://files.pythonhosted.org/packages/76/3f/dbafccf19cfeca25bbabf6f2dd81796b7218f768ec400f043edc767015a6/zstandard-0.23.0-cp311-cp311-manylinux_2_17_x86_64.manylinux2014_x86_64.whl", hash = "sha256:fd30d9c67d13d891f2360b2a120186729c111238ac63b43dbd37a5a40670b8ca", size = 5442927, upload-time = "2024-07-15T00:14:24.825Z" },
    { url = "https://files.pythonhosted.org/packages/0c/c3/d24a01a19b6733b9f218e94d1a87c477d523237e07f94899e1c10f6fd06c/zstandard-0.23.0-cp311-cp311-manylinux_2_5_i686.manylinux1_i686.manylinux_2_17_i686.manylinux2014_i686.whl", hash = "sha256:d20fd853fbb5807c8e84c136c278827b6167ded66c72ec6f9a14b863d809211c", size = 4864910, upload-time = "2024-07-15T00:14:26.982Z" },
    { url = "https://files.pythonhosted.org/packages/1c/a9/cf8f78ead4597264f7618d0875be01f9bc23c9d1d11afb6d225b867cb423/zstandard-0.23.0-cp311-cp311-musllinux_1_1_aarch64.whl", hash = "sha256:ed1708dbf4d2e3a1c5c69110ba2b4eb6678262028afd6c6fbcc5a8dac9cda68e", size = 4935544, upload-time = "2024-07-15T00:14:29.582Z" },
    { url = "https://files.pythonhosted.org/packages/2c/96/8af1e3731b67965fb995a940c04a2c20997a7b3b14826b9d1301cf160879/zstandard-0.23.0-cp311-cp311-musllinux_1_1_x86_64.whl", hash = "sha256:be9b5b8659dff1f913039c2feee1aca499cfbc19e98fa12bc85e037c17ec6ca5", size = 5467094, upload-time = "2024-07-15T00:14:40.126Z" },
    { url = "https://files.pythonhosted.org/packages/ff/57/43ea9df642c636cb79f88a13ab07d92d88d3bfe3e550b55a25a07a26d878/zstandard-0.23.0-cp311-cp311-musllinux_1_2_aarch64.whl", hash = "sha256:65308f4b4890aa12d9b6ad9f2844b7ee42c7f7a4fd3390425b242ffc57498f48", size = 4860440, upload-time = "2024-07-15T00:14:42.786Z" },
    { url = "https://files.pythonhosted.org/packages/46/37/edb78f33c7f44f806525f27baa300341918fd4c4af9472fbc2c3094be2e8/zstandard-0.23.0-cp311-cp311-musllinux_1_2_i686.whl", hash = "sha256:98da17ce9cbf3bfe4617e836d561e433f871129e3a7ac16d6ef4c680f13a839c", size = 4700091, upload-time = "2024-07-15T00:14:45.184Z" },
    { url = "https://files.pythonhosted.org/packages/c1/f1/454ac3962671a754f3cb49242472df5c2cced4eb959ae203a377b45b1a3c/zstandard-0.23.0-cp311-cp311-musllinux_1_2_ppc64le.whl", hash = "sha256:8ed7d27cb56b3e058d3cf684d7200703bcae623e1dcc06ed1e18ecda39fee003", size = 5208682, upload-time = "2024-07-15T00:14:47.407Z" },
    { url = "https://files.pythonhosted.org/packages/85/b2/1734b0fff1634390b1b887202d557d2dd542de84a4c155c258cf75da4773/zstandard-0.23.0-cp311-cp311-musllinux_1_2_s390x.whl", hash = "sha256:b69bb4f51daf461b15e7b3db033160937d3ff88303a7bc808c67bbc1eaf98c78", size = 5669707, upload-time = "2024-07-15T00:15:03.529Z" },
    { url = "https://files.pythonhosted.org/packages/52/5a/87d6971f0997c4b9b09c495bf92189fb63de86a83cadc4977dc19735f652/zstandard-0.23.0-cp311-cp311-musllinux_1_2_x86_64.whl", hash = "sha256:034b88913ecc1b097f528e42b539453fa82c3557e414b3de9d5632c80439a473", size = 5201792, upload-time = "2024-07-15T00:15:28.372Z" },
    { url = "https://files.pythonhosted.org/packages/79/02/6f6a42cc84459d399bd1a4e1adfc78d4dfe45e56d05b072008d10040e13b/zstandard-0.23.0-cp311-cp311-win32.whl", hash = "sha256:f2d4380bf5f62daabd7b751ea2339c1a21d1c9463f1feb7fc2bdcea2c29c3160", size = 430586, upload-time = "2024-07-15T00:15:32.26Z" },
    { url = "https://files.pythonhosted.org/packages/be/a2/4272175d47c623ff78196f3c10e9dc7045c1b9caf3735bf041e65271eca4/zstandard-0.23.0-cp311-cp311-win_amd64.whl", hash = "sha256:62136da96a973bd2557f06ddd4e8e807f9e13cbb0bfb9cc06cfe6d98ea90dfe0", size = 495420, upload-time = "2024-07-15T00:15:34.004Z" },
    { url = "https://files.pythonhosted.org/packages/7b/83/f23338c963bd9de687d47bf32efe9fd30164e722ba27fb59df33e6b1719b/zstandard-0.23.0-cp312-cp312-macosx_10_9_x86_64.whl", hash = "sha256:b4567955a6bc1b20e9c31612e615af6b53733491aeaa19a6b3b37f3b65477094", size = 788713, upload-time = "2024-07-15T00:15:35.815Z" },
    { url = "https://files.pythonhosted.org/packages/5b/b3/1a028f6750fd9227ee0b937a278a434ab7f7fdc3066c3173f64366fe2466/zstandard-0.23.0-cp312-cp312-macosx_11_0_arm64.whl", hash = "sha256:1e172f57cd78c20f13a3415cc8dfe24bf388614324d25539146594c16d78fcc8", size = 633459, upload-time = "2024-07-15T00:15:37.995Z" },
    { url = "https://files.pythonhosted.org/packages/26/af/36d89aae0c1f95a0a98e50711bc5d92c144939efc1f81a2fcd3e78d7f4c1/zstandard-0.23.0-cp312-cp312-manylinux_2_17_aarch64.manylinux2014_aarch64.whl", hash = "sha256:b0e166f698c5a3e914947388c162be2583e0c638a4703fc6a543e23a88dea3c1", size = 4945707, upload-time = "2024-07-15T00:15:39.872Z" },
    { url = "https://files.pythonhosted.org/packages/cd/2e/2051f5c772f4dfc0aae3741d5fc72c3dcfe3aaeb461cc231668a4db1ce14/zstandard-0.23.0-cp312-cp312-manylinux_2_17_ppc64le.manylinux2014_ppc64le.whl", hash = "sha256:12a289832e520c6bd4dcaad68e944b86da3bad0d339ef7989fb7e88f92e96072", size = 5306545, upload-time = "2024-07-15T00:15:41.75Z" },
    { url = "https://files.pythonhosted.org/packages/0a/9e/a11c97b087f89cab030fa71206963090d2fecd8eb83e67bb8f3ffb84c024/zstandard-0.23.0-cp312-cp312-manylinux_2_17_s390x.manylinux2014_s390x.whl", hash = "sha256:d50d31bfedd53a928fed6707b15a8dbeef011bb6366297cc435accc888b27c20", size = 5337533, upload-time = "2024-07-15T00:15:44.114Z" },
    { url = "https://files.pythonhosted.org/packages/fc/79/edeb217c57fe1bf16d890aa91a1c2c96b28c07b46afed54a5dcf310c3f6f/zstandard-0.23.0-cp312-cp312-manylinux_2_17_x86_64.manylinux2014_x86_64.whl", hash = "sha256:72c68dda124a1a138340fb62fa21b9bf4848437d9ca60bd35db36f2d3345f373", size = 5436510, upload-time = "2024-07-15T00:15:46.509Z" },
    { url = "https://files.pythonhosted.org/packages/81/4f/c21383d97cb7a422ddf1ae824b53ce4b51063d0eeb2afa757eb40804a8ef/zstandard-0.23.0-cp312-cp312-manylinux_2_5_i686.manylinux1_i686.manylinux_2_17_i686.manylinux2014_i686.whl", hash = "sha256:53dd9d5e3d29f95acd5de6802e909ada8d8d8cfa37a3ac64836f3bc4bc5512db", size = 4859973, upload-time = "2024-07-15T00:15:49.939Z" },
    { url = "https://files.pythonhosted.org/packages/ab/15/08d22e87753304405ccac8be2493a495f529edd81d39a0870621462276ef/zstandard-0.23.0-cp312-cp312-musllinux_1_1_aarch64.whl", hash = "sha256:6a41c120c3dbc0d81a8e8adc73312d668cd34acd7725f036992b1b72d22c1772", size = 4936968, upload-time = "2024-07-15T00:15:52.025Z" },
    { url = "https://files.pythonhosted.org/packages/eb/fa/f3670a597949fe7dcf38119a39f7da49a8a84a6f0b1a2e46b2f71a0ab83f/zstandard-0.23.0-cp312-cp312-musllinux_1_1_x86_64.whl", hash = "sha256:40b33d93c6eddf02d2c19f5773196068d875c41ca25730e8288e9b672897c105", size = 5467179, upload-time = "2024-07-15T00:15:54.971Z" },
    { url = "https://files.pythonhosted.org/packages/4e/a9/dad2ab22020211e380adc477a1dbf9f109b1f8d94c614944843e20dc2a99/zstandard-0.23.0-cp312-cp312-musllinux_1_2_aarch64.whl", hash = "sha256:9206649ec587e6b02bd124fb7799b86cddec350f6f6c14bc82a2b70183e708ba", size = 4848577, upload-time = "2024-07-15T00:15:57.634Z" },
    { url = "https://files.pythonhosted.org/packages/08/03/dd28b4484b0770f1e23478413e01bee476ae8227bbc81561f9c329e12564/zstandard-0.23.0-cp312-cp312-musllinux_1_2_i686.whl", hash = "sha256:76e79bc28a65f467e0409098fa2c4376931fd3207fbeb6b956c7c476d53746dd", size = 4693899, upload-time = "2024-07-15T00:16:00.811Z" },
    { url = "https://files.pythonhosted.org/packages/2b/64/3da7497eb635d025841e958bcd66a86117ae320c3b14b0ae86e9e8627518/zstandard-0.23.0-cp312-cp312-musllinux_1_2_ppc64le.whl", hash = "sha256:66b689c107857eceabf2cf3d3fc699c3c0fe8ccd18df2219d978c0283e4c508a", size = 5199964, upload-time = "2024-07-15T00:16:03.669Z" },
    { url = "https://files.pythonhosted.org/packages/43/a4/d82decbab158a0e8a6ebb7fc98bc4d903266bce85b6e9aaedea1d288338c/zstandard-0.23.0-cp312-cp312-musllinux_1_2_s390x.whl", hash = "sha256:9c236e635582742fee16603042553d276cca506e824fa2e6489db04039521e90", size = 5655398, upload-time = "2024-07-15T00:16:06.694Z" },
    { url = "https://files.pythonhosted.org/packages/f2/61/ac78a1263bc83a5cf29e7458b77a568eda5a8f81980691bbc6eb6a0d45cc/zstandard-0.23.0-cp312-cp312-musllinux_1_2_x86_64.whl", hash = "sha256:a8fffdbd9d1408006baaf02f1068d7dd1f016c6bcb7538682622c556e7b68e35", size = 5191313, upload-time = "2024-07-15T00:16:09.758Z" },
    { url = "https://files.pythonhosted.org/packages/e7/54/967c478314e16af5baf849b6ee9d6ea724ae5b100eb506011f045d3d4e16/zstandard-0.23.0-cp312-cp312-win32.whl", hash = "sha256:dc1d33abb8a0d754ea4763bad944fd965d3d95b5baef6b121c0c9013eaf1907d", size = 430877, upload-time = "2024-07-15T00:16:11.758Z" },
    { url = "https://files.pythonhosted.org/packages/75/37/872d74bd7739639c4553bf94c84af7d54d8211b626b352bc57f0fd8d1e3f/zstandard-0.23.0-cp312-cp312-win_amd64.whl", hash = "sha256:64585e1dba664dc67c7cdabd56c1e5685233fbb1fc1966cfba2a340ec0dfff7b", size = 495595, upload-time = "2024-07-15T00:16:13.731Z" },
    { url = "https://files.pythonhosted.org/packages/80/f1/8386f3f7c10261fe85fbc2c012fdb3d4db793b921c9abcc995d8da1b7a80/zstandard-0.23.0-cp313-cp313-macosx_10_13_x86_64.whl", hash = "sha256:576856e8594e6649aee06ddbfc738fec6a834f7c85bf7cadd1c53d4a58186ef9", size = 788975, upload-time = "2024-07-15T00:16:16.005Z" },
    { url = "https://files.pythonhosted.org/packages/16/e8/cbf01077550b3e5dc86089035ff8f6fbbb312bc0983757c2d1117ebba242/zstandard-0.23.0-cp313-cp313-macosx_11_0_arm64.whl", hash = "sha256:38302b78a850ff82656beaddeb0bb989a0322a8bbb1bf1ab10c17506681d772a", size = 633448, upload-time = "2024-07-15T00:16:17.897Z" },
    { url = "https://files.pythonhosted.org/packages/06/27/4a1b4c267c29a464a161aeb2589aff212b4db653a1d96bffe3598f3f0d22/zstandard-0.23.0-cp313-cp313-manylinux_2_17_aarch64.manylinux2014_aarch64.whl", hash = "sha256:d2240ddc86b74966c34554c49d00eaafa8200a18d3a5b6ffbf7da63b11d74ee2", size = 4945269, upload-time = "2024-07-15T00:16:20.136Z" },
    { url = "https://files.pythonhosted.org/packages/7c/64/d99261cc57afd9ae65b707e38045ed8269fbdae73544fd2e4a4d50d0ed83/zstandard-0.23.0-cp313-cp313-manylinux_2_17_ppc64le.manylinux2014_ppc64le.whl", hash = "sha256:2ef230a8fd217a2015bc91b74f6b3b7d6522ba48be29ad4ea0ca3a3775bf7dd5", size = 5306228, upload-time = "2024-07-15T00:16:23.398Z" },
    { url = "https://files.pythonhosted.org/packages/7a/cf/27b74c6f22541f0263016a0fd6369b1b7818941de639215c84e4e94b2a1c/zstandard-0.23.0-cp313-cp313-manylinux_2_17_s390x.manylinux2014_s390x.whl", hash = "sha256:774d45b1fac1461f48698a9d4b5fa19a69d47ece02fa469825b442263f04021f", size = 5336891, upload-time = "2024-07-15T00:16:26.391Z" },
    { url = "https://files.pythonhosted.org/packages/fa/18/89ac62eac46b69948bf35fcd90d37103f38722968e2981f752d69081ec4d/zstandard-0.23.0-cp313-cp313-manylinux_2_17_x86_64.manylinux2014_x86_64.whl", hash = "sha256:6f77fa49079891a4aab203d0b1744acc85577ed16d767b52fc089d83faf8d8ed", size = 5436310, upload-time = "2024-07-15T00:16:29.018Z" },
    { url = "https://files.pythonhosted.org/packages/a8/a8/5ca5328ee568a873f5118d5b5f70d1f36c6387716efe2e369010289a5738/zstandard-0.23.0-cp313-cp313-manylinux_2_5_i686.manylinux1_i686.manylinux_2_17_i686.manylinux2014_i686.whl", hash = "sha256:ac184f87ff521f4840e6ea0b10c0ec90c6b1dcd0bad2f1e4a9a1b4fa177982ea", size = 4859912, upload-time = "2024-07-15T00:16:31.871Z" },
    { url = "https://files.pythonhosted.org/packages/ea/ca/3781059c95fd0868658b1cf0440edd832b942f84ae60685d0cfdb808bca1/zstandard-0.23.0-cp313-cp313-musllinux_1_1_aarch64.whl", hash = "sha256:c363b53e257246a954ebc7c488304b5592b9c53fbe74d03bc1c64dda153fb847", size = 4936946, upload-time = "2024-07-15T00:16:34.593Z" },
    { url = "https://files.pythonhosted.org/packages/ce/11/41a58986f809532742c2b832c53b74ba0e0a5dae7e8ab4642bf5876f35de/zstandard-0.23.0-cp313-cp313-musllinux_1_1_x86_64.whl", hash = "sha256:e7792606d606c8df5277c32ccb58f29b9b8603bf83b48639b7aedf6df4fe8171", size = 5466994, upload-time = "2024-07-15T00:16:36.887Z" },
    { url = "https://files.pythonhosted.org/packages/83/e3/97d84fe95edd38d7053af05159465d298c8b20cebe9ccb3d26783faa9094/zstandard-0.23.0-cp313-cp313-musllinux_1_2_aarch64.whl", hash = "sha256:a0817825b900fcd43ac5d05b8b3079937073d2b1ff9cf89427590718b70dd840", size = 4848681, upload-time = "2024-07-15T00:16:39.709Z" },
    { url = "https://files.pythonhosted.org/packages/6e/99/cb1e63e931de15c88af26085e3f2d9af9ce53ccafac73b6e48418fd5a6e6/zstandard-0.23.0-cp313-cp313-musllinux_1_2_i686.whl", hash = "sha256:9da6bc32faac9a293ddfdcb9108d4b20416219461e4ec64dfea8383cac186690", size = 4694239, upload-time = "2024-07-15T00:16:41.83Z" },
    { url = "https://files.pythonhosted.org/packages/ab/50/b1e703016eebbc6501fc92f34db7b1c68e54e567ef39e6e59cf5fb6f2ec0/zstandard-0.23.0-cp313-cp313-musllinux_1_2_ppc64le.whl", hash = "sha256:fd7699e8fd9969f455ef2926221e0233f81a2542921471382e77a9e2f2b57f4b", size = 5200149, upload-time = "2024-07-15T00:16:44.287Z" },
    { url = "https://files.pythonhosted.org/packages/aa/e0/932388630aaba70197c78bdb10cce2c91fae01a7e553b76ce85471aec690/zstandard-0.23.0-cp313-cp313-musllinux_1_2_s390x.whl", hash = "sha256:d477ed829077cd945b01fc3115edd132c47e6540ddcd96ca169facff28173057", size = 5655392, upload-time = "2024-07-15T00:16:46.423Z" },
    { url = "https://files.pythonhosted.org/packages/02/90/2633473864f67a15526324b007a9f96c96f56d5f32ef2a56cc12f9548723/zstandard-0.23.0-cp313-cp313-musllinux_1_2_x86_64.whl", hash = "sha256:fa6ce8b52c5987b3e34d5674b0ab529a4602b632ebab0a93b07bfb4dfc8f8a33", size = 5191299, upload-time = "2024-07-15T00:16:49.053Z" },
    { url = "https://files.pythonhosted.org/packages/b0/4c/315ca5c32da7e2dc3455f3b2caee5c8c2246074a61aac6ec3378a97b7136/zstandard-0.23.0-cp313-cp313-win32.whl", hash = "sha256:a9b07268d0c3ca5c170a385a0ab9fb7fdd9f5fd866be004c4ea39e44edce47dd", size = 430862, upload-time = "2024-07-15T00:16:51.003Z" },
    { url = "https://files.pythonhosted.org/packages/a2/bf/c6aaba098e2d04781e8f4f7c0ba3c7aa73d00e4c436bcc0cf059a66691d1/zstandard-0.23.0-cp313-cp313-win_amd64.whl", hash = "sha256:f3513916e8c645d0610815c257cbfd3242adfd5c4cfa78be514e5a3ebb42a41b", size = 495578, upload-time = "2024-07-15T00:16:53.135Z" },
    { url = "https://files.pythonhosted.org/packages/fb/96/4fcafeb7e013a2386d22f974b5b97a0b9a65004ed58c87ae001599bfbd48/zstandard-0.23.0-cp39-cp39-macosx_10_9_x86_64.whl", hash = "sha256:3aa014d55c3af933c1315eb4bb06dd0459661cc0b15cd61077afa6489bec63bb", size = 788697, upload-time = "2024-07-15T00:17:31.236Z" },
    { url = "https://files.pythonhosted.org/packages/83/ff/a52ce725be69b86a2967ecba0497a8184540cc284c0991125515449e54e2/zstandard-0.23.0-cp39-cp39-macosx_11_0_arm64.whl", hash = "sha256:0a7f0804bb3799414af278e9ad51be25edf67f78f916e08afdb983e74161b916", size = 633679, upload-time = "2024-07-15T00:17:32.911Z" },
    { url = "https://files.pythonhosted.org/packages/34/0f/3dc62db122f6a9c481c335fff6fc9f4e88d8f6e2d47321ee3937328addb4/zstandard-0.23.0-cp39-cp39-manylinux_2_17_aarch64.manylinux2014_aarch64.whl", hash = "sha256:fb2b1ecfef1e67897d336de3a0e3f52478182d6a47eda86cbd42504c5cbd009a", size = 4940416, upload-time = "2024-07-15T00:17:34.849Z" },
    { url = "https://files.pythonhosted.org/packages/1d/e5/9fe0dd8c85fdc2f635e6660d07872a5dc4b366db566630161e39f9f804e1/zstandard-0.23.0-cp39-cp39-manylinux_2_17_ppc64le.manylinux2014_ppc64le.whl", hash = "sha256:837bb6764be6919963ef41235fd56a6486b132ea64afe5fafb4cb279ac44f259", size = 5307693, upload-time = "2024-07-15T00:17:37.355Z" },
    { url = "https://files.pythonhosted.org/packages/73/bf/fe62c0cd865c171ee8ed5bc83174b5382a2cb729c8d6162edfb99a83158b/zstandard-0.23.0-cp39-cp39-manylinux_2_17_s390x.manylinux2014_s390x.whl", hash = "sha256:1516c8c37d3a053b01c1c15b182f3b5f5eef19ced9b930b684a73bad121addf4", size = 5341236, upload-time = "2024-07-15T00:17:40.213Z" },
    { url = "https://files.pythonhosted.org/packages/39/86/4fe79b30c794286110802a6cd44a73b6a314ac8196b9338c0fbd78c2407d/zstandard-0.23.0-cp39-cp39-manylinux_2_17_x86_64.manylinux2014_x86_64.whl", hash = "sha256:48ef6a43b1846f6025dde6ed9fee0c24e1149c1c25f7fb0a0585572b2f3adc58", size = 5439101, upload-time = "2024-07-15T00:17:42.284Z" },
    { url = "https://files.pythonhosted.org/packages/72/ed/cacec235c581ebf8c608c7fb3d4b6b70d1b490d0e5128ea6996f809ecaef/zstandard-0.23.0-cp39-cp39-manylinux_2_5_i686.manylinux1_i686.manylinux_2_17_i686.manylinux2014_i686.whl", hash = "sha256:11e3bf3c924853a2d5835b24f03eeba7fc9b07d8ca499e247e06ff5676461a15", size = 4860320, upload-time = "2024-07-15T00:17:44.21Z" },
    { url = "https://files.pythonhosted.org/packages/f6/1e/2c589a2930f93946b132fc852c574a19d5edc23fad2b9e566f431050c7ec/zstandard-0.23.0-cp39-cp39-musllinux_1_1_aarch64.whl", hash = "sha256:2fb4535137de7e244c230e24f9d1ec194f61721c86ebea04e1581d9d06ea1269", size = 4931933, upload-time = "2024-07-15T00:17:46.455Z" },
    { url = "https://files.pythonhosted.org/packages/8e/f5/30eadde3686d902b5d4692bb5f286977cbc4adc082145eb3f49d834b2eae/zstandard-0.23.0-cp39-cp39-musllinux_1_1_x86_64.whl", hash = "sha256:8c24f21fa2af4bb9f2c492a86fe0c34e6d2c63812a839590edaf177b7398f700", size = 5463878, upload-time = "2024-07-15T00:17:48.866Z" },
    { url = "https://files.pythonhosted.org/packages/e0/c8/8aed1f0ab9854ef48e5ad4431367fcb23ce73f0304f7b72335a8edc66556/zstandard-0.23.0-cp39-cp39-musllinux_1_2_aarch64.whl", hash = "sha256:a8c86881813a78a6f4508ef9daf9d4995b8ac2d147dcb1a450448941398091c9", size = 4857192, upload-time = "2024-07-15T00:17:51.558Z" },
    { url = "https://files.pythonhosted.org/packages/a8/c6/55e666cfbcd032b9e271865e8578fec56e5594d4faeac379d371526514f5/zstandard-0.23.0-cp39-cp39-musllinux_1_2_i686.whl", hash = "sha256:fe3b385d996ee0822fd46528d9f0443b880d4d05528fd26a9119a54ec3f91c69", size = 4696513, upload-time = "2024-07-15T00:17:53.924Z" },
    { url = "https://files.pythonhosted.org/packages/dc/bd/720b65bea63ec9de0ac7414c33b9baf271c8de8996e5ff324dc93fc90ff1/zstandard-0.23.0-cp39-cp39-musllinux_1_2_ppc64le.whl", hash = "sha256:82d17e94d735c99621bf8ebf9995f870a6b3e6d14543b99e201ae046dfe7de70", size = 5204823, upload-time = "2024-07-15T00:17:55.948Z" },
    { url = "https://files.pythonhosted.org/packages/d8/40/d678db1556e3941d330cd4e95623a63ef235b18547da98fa184cbc028ecf/zstandard-0.23.0-cp39-cp39-musllinux_1_2_s390x.whl", hash = "sha256:c7c517d74bea1a6afd39aa612fa025e6b8011982a0897768a2f7c8ab4ebb78a2", size = 5666490, upload-time = "2024-07-15T00:17:58.327Z" },
    { url = "https://files.pythonhosted.org/packages/ed/cc/c89329723d7515898a1fc7ef5d251264078548c505719d13e9511800a103/zstandard-0.23.0-cp39-cp39-musllinux_1_2_x86_64.whl", hash = "sha256:1fd7e0f1cfb70eb2f95a19b472ee7ad6d9a0a992ec0ae53286870c104ca939e5", size = 5196622, upload-time = "2024-07-15T00:18:00.404Z" },
    { url = "https://files.pythonhosted.org/packages/78/4c/634289d41e094327a94500dfc919e58841b10ea3a9efdfafbac614797ec2/zstandard-0.23.0-cp39-cp39-win32.whl", hash = "sha256:43da0f0092281bf501f9c5f6f3b4c975a8a0ea82de49ba3f7100e64d422a1274", size = 430620, upload-time = "2024-07-15T00:18:02.613Z" },
    { url = "https://files.pythonhosted.org/packages/a2/e2/0b0c5a0f4f7699fecd92c1ba6278ef9b01f2b0b0dd46f62bfc6729c05659/zstandard-0.23.0-cp39-cp39-win_amd64.whl", hash = "sha256:f8346bfa098532bc1fb6c7ef06783e969d87a99dd1d2a5a18a892c1d7a643c58", size = 495528, upload-time = "2024-07-15T00:18:04.452Z" },
]<|MERGE_RESOLUTION|>--- conflicted
+++ resolved
@@ -462,7 +462,7 @@
 
 [[package]]
 name = "langgraph"
-version = "0.5.0"
+version = "0.5.1"
 source = { registry = "https://pypi.org/simple" }
 dependencies = [
     { name = "langchain-core", marker = "python_full_version >= '3.11'" },
@@ -472,9 +472,9 @@
     { name = "pydantic", marker = "python_full_version >= '3.11'" },
     { name = "xxhash", marker = "python_full_version >= '3.11'" },
 ]
-sdist = { url = "https://files.pythonhosted.org/packages/9b/5f/f08123cbfa0384b6a4011a9547fdbca52b53d51d69b21ff2a03332fde694/langgraph-0.5.0.tar.gz", hash = "sha256:7ad6d42f2a44e93e225cc65c59fac51c55ae549c9824adc22971d00e5ac26443", size = 434232, upload-time = "2025-06-26T22:55:18.068Z" }
-wheels = [
-    { url = "https://files.pythonhosted.org/packages/d2/a4/0d5551ef675d382497765c74cdd893e2758d2dc2041e0f3671f110761a04/langgraph-0.5.0-py3-none-any.whl", hash = "sha256:74e33efb6527602b79bfcc4e3d0bfbb15b8d86fa25bb417fdd8d3306456cf8de", size = 143658, upload-time = "2025-06-26T22:55:16.599Z" },
+sdist = { url = "https://files.pythonhosted.org/packages/72/db/864d8e6c6e921f27b357980d0cfca847366238c1bb8a6bffd766f651004e/langgraph-0.5.1.tar.gz", hash = "sha256:312d341979e38034dde60e08df53505b8a196619df1266d6eacf6b002a0a65a8", size = 437339, upload-time = "2025-07-02T21:15:56.581Z" }
+wheels = [
+    { url = "https://files.pythonhosted.org/packages/4d/fa/69e83057b7a6062c0785deccdd22610003611c16cac7b4218b4b87c4924a/langgraph-0.5.1-py3-none-any.whl", hash = "sha256:707f0cc0d2713011fff4578bf57de8226cd96bcc0679868be2f41eb0984bb5af", size = 143695, upload-time = "2025-07-02T21:15:55.148Z" },
 ]
 
 [[package]]
@@ -553,11 +553,7 @@
 requires-dist = [
     { name = "click", specifier = ">=8.1.7" },
     { name = "langgraph-api", marker = "python_full_version >= '3.11' and extra == 'inmem'", specifier = ">=0.2.67,<0.3.0" },
-<<<<<<< HEAD
     { name = "langgraph-runtime-inmem", marker = "python_full_version >= '3.11' and extra == 'inmem'", specifier = ">=0.3.4,<0.4.0" },
-=======
-    { name = "langgraph-runtime-inmem", marker = "python_full_version >= '3.11' and extra == 'inmem'", specifier = ">=0.3.0,<0.4.0" },
->>>>>>> 813a1d6d
     { name = "langgraph-sdk", marker = "python_full_version >= '3.11'", specifier = ">=0.1.0" },
     { name = "python-dotenv", marker = "extra == 'inmem'", specifier = ">=0.8.0" },
 ]
