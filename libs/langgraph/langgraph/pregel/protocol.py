from __future__ import annotations

from abc import abstractmethod
from collections.abc import AsyncIterator, Iterator, Sequence
from typing import Any, Callable, Generic, cast

from langchain_core.runnables import Runnable, RunnableConfig
from langchain_core.runnables.graph import Graph as DrawableGraph
from typing_extensions import Self

from langgraph.types import All, Command, StateSnapshot, StateUpdate, StreamMode
from langgraph.typing import InputT, OutputT, StateT

__all__ = ("PregelProtocol", "StreamProtocol")


<<<<<<< HEAD
class PregelProtocol(Runnable[InputT, Any], Generic[StateT, InputT, OutputT], ABC):
=======
# TODO: remove Runnable inheritance here!
class PregelProtocol(Runnable[InputT, Any], Generic[StateT, InputT, OutputT]):
>>>>>>> 06f311ff
    @abstractmethod
    def with_config(
        self, config: RunnableConfig | None = None, **kwargs: Any
    ) -> Self: ...

    @abstractmethod
    def get_graph(
        self,
        config: RunnableConfig | None = None,
        *,
        xray: int | bool = False,
    ) -> DrawableGraph: ...

    @abstractmethod
    async def aget_graph(
        self,
        config: RunnableConfig | None = None,
        *,
        xray: int | bool = False,
    ) -> DrawableGraph: ...

    @abstractmethod
    def get_state(
        self, config: RunnableConfig, *, subgraphs: bool = False
    ) -> StateSnapshot: ...

    @abstractmethod
    async def aget_state(
        self, config: RunnableConfig, *, subgraphs: bool = False
    ) -> StateSnapshot: ...

    @abstractmethod
    def get_state_history(
        self,
        config: RunnableConfig,
        *,
        filter: dict[str, Any] | None = None,
        before: RunnableConfig | None = None,
        limit: int | None = None,
    ) -> Iterator[StateSnapshot]: ...

    @abstractmethod
    def aget_state_history(
        self,
        config: RunnableConfig,
        *,
        filter: dict[str, Any] | None = None,
        before: RunnableConfig | None = None,
        limit: int | None = None,
    ) -> AsyncIterator[StateSnapshot]: ...

    @abstractmethod
    def bulk_update_state(
        self,
        config: RunnableConfig,
        updates: Sequence[Sequence[StateUpdate]],
    ) -> RunnableConfig: ...

    @abstractmethod
    async def abulk_update_state(
        self,
        config: RunnableConfig,
        updates: Sequence[Sequence[StateUpdate]],
    ) -> RunnableConfig: ...

    @abstractmethod
    def update_state(
        self,
        config: RunnableConfig,
        values: dict[str, Any] | Any | None,
        as_node: str | None = None,
    ) -> RunnableConfig: ...

    @abstractmethod
    async def aupdate_state(
        self,
        config: RunnableConfig,
        values: dict[str, Any] | Any | None,
        as_node: str | None = None,
    ) -> RunnableConfig: ...

    @abstractmethod
    def stream(
        self,
        input: InputT | Command | None,
        config: RunnableConfig | None = None,
        *,
        stream_mode: StreamMode | list[StreamMode] | None = None,
        interrupt_before: All | Sequence[str] | None = None,
        interrupt_after: All | Sequence[str] | None = None,
        subgraphs: bool = False,
    ) -> Iterator[dict[str, Any] | Any]: ...

    @abstractmethod
    def astream(
        self,
        input: InputT | Command | None,
        config: RunnableConfig | None = None,
        *,
        stream_mode: StreamMode | list[StreamMode] | None = None,
        interrupt_before: All | Sequence[str] | None = None,
        interrupt_after: All | Sequence[str] | None = None,
        subgraphs: bool = False,
    ) -> AsyncIterator[dict[str, Any] | Any]: ...

    @abstractmethod
    def invoke(
        self,
        input: InputT | Command | None,
        config: RunnableConfig | None = None,
        *,
        interrupt_before: All | Sequence[str] | None = None,
        interrupt_after: All | Sequence[str] | None = None,
    ) -> dict[str, Any] | Any: ...

    @abstractmethod
    async def ainvoke(
        self,
        input: InputT | Command | None,
        config: RunnableConfig | None = None,
        *,
        interrupt_before: All | Sequence[str] | None = None,
        interrupt_after: All | Sequence[str] | None = None,
    ) -> dict[str, Any] | Any: ...


StreamChunk = tuple[tuple[str, ...], str, Any]


class StreamProtocol:
    __slots__ = ("modes", "__call__")

    modes: set[StreamMode]

    __call__: Callable[[Self, StreamChunk], None]

    def __init__(
        self,
        __call__: Callable[[StreamChunk], None],
        modes: set[StreamMode],
    ) -> None:
        self.__call__ = cast(Callable[[Self, StreamChunk], None], __call__)
        self.modes = modes<|MERGE_RESOLUTION|>--- conflicted
+++ resolved
@@ -14,12 +14,7 @@
 __all__ = ("PregelProtocol", "StreamProtocol")
 
 
-<<<<<<< HEAD
-class PregelProtocol(Runnable[InputT, Any], Generic[StateT, InputT, OutputT], ABC):
-=======
-# TODO: remove Runnable inheritance here!
 class PregelProtocol(Runnable[InputT, Any], Generic[StateT, InputT, OutputT]):
->>>>>>> 06f311ff
     @abstractmethod
     def with_config(
         self, config: RunnableConfig | None = None, **kwargs: Any
