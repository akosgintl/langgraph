import asyncio
import logging
from contextlib import asynccontextmanager
from typing import (
    Any,
    AsyncIterator,
    Callable,
    Iterable,
    Optional,
    Sequence,
    Union,
    cast,
)

import orjson
from psycopg import AsyncConnection, AsyncCursor, AsyncPipeline, Capabilities
from psycopg.errors import UndefinedTable
from psycopg.rows import DictRow, dict_row
from psycopg_pool import AsyncConnectionPool

from langgraph.checkpoint.postgres import _ainternal
<<<<<<< HEAD
from langgraph.store.base import (
    GetOp,
    ListNamespacesOp,
    Op,
    PutOp,
    Result,
    SearchItem,
    SearchOp,
)
from langgraph.store.base.batch import AsyncBatchedBaseStore
from langgraph.store.postgres.base import (
    BasePostgresStore,
    EmbeddingConfig,
=======
from langgraph.store.base import GetOp, ListNamespacesOp, Op, PutOp, Result, SearchOp
from langgraph.store.base.batch import AsyncBatchedBaseStore
from langgraph.store.postgres.base import (
    BasePostgresStore,
    PoolConfig,
>>>>>>> 98935e1f
    Row,
    _decode_ns_bytes,
    _group_ops,
    _row_to_item,
    check_vector_available,
)

logger = logging.getLogger(__name__)


class AsyncPostgresStore(AsyncBatchedBaseStore, BasePostgresStore[_ainternal.Conn]):
<<<<<<< HEAD
    __slots__ = (
        "_deserializer",
        "pipe",
        "lock",
        "supports_pipeline",
        "embedding_config",
    )
=======
    __slots__ = ("_deserializer", "pipe", "lock", "supports_pipeline")
>>>>>>> 98935e1f

    def __init__(
        self,
        conn: _ainternal.Conn,
        *,
        pipe: Optional[AsyncPipeline] = None,
        deserializer: Optional[
            Callable[[Union[bytes, orjson.Fragment]], dict[str, Any]]
        ] = None,
        embedding: Optional[EmbeddingConfig] = None,
    ) -> None:
        if isinstance(conn, AsyncConnectionPool) and pipe is not None:
            raise ValueError(
                "Pipeline should be used only with a single AsyncConnection, not AsyncConnectionPool."
            )
        super().__init__()
        self._deserializer = deserializer
        self.conn = conn
        self.pipe = pipe
        self.lock = asyncio.Lock()
        self.loop = asyncio.get_running_loop()
        self.supports_pipeline = Capabilities().has_pipeline()
<<<<<<< HEAD
        self.embedding_config = embedding
=======
>>>>>>> 98935e1f

    async def abatch(self, ops: Iterable[Op]) -> list[Result]:
        grouped_ops, num_ops = _group_ops(ops)
        results: list[Result] = [None] * num_ops

        async with _ainternal.get_connection(self.conn) as conn:
            if self.pipe:
                async with self.pipe:
                    await self._execute_batch(grouped_ops, results, conn)
            else:
                await self._execute_batch(grouped_ops, results, conn)

        return results

    async def _execute_batch(
        self,
        grouped_ops: dict,
        results: list[Result],
        conn: AsyncConnection[DictRow],
    ) -> None:
<<<<<<< HEAD
        async with self._cursor(pipeline=True) as cur:
=======
        async with self._cursor(conn, pipeline=True) as cur:
>>>>>>> 98935e1f
            if GetOp in grouped_ops:
                await self._batch_get_ops(
                    cast(Sequence[tuple[int, GetOp]], grouped_ops[GetOp]),
                    results,
                    cur,
                )

            if SearchOp in grouped_ops:
                await self._batch_search_ops(
                    cast(Sequence[tuple[int, SearchOp]], grouped_ops[SearchOp]),
                    results,
                    cur,
                )

            if ListNamespacesOp in grouped_ops:
                await self._batch_list_namespaces_ops(
                    cast(
                        Sequence[tuple[int, ListNamespacesOp]],
                        grouped_ops[ListNamespacesOp],
                    ),
                    results,
                    cur,
                )

            if PutOp in grouped_ops:
                await self._batch_put_ops(
                    cast(Sequence[tuple[int, PutOp]], grouped_ops[PutOp]),
                    cur,
                )

    async def _batch_get_ops(
        self,
        get_ops: Sequence[tuple[int, GetOp]],
        results: list[Result],
        cur: AsyncCursor[DictRow],
    ) -> None:
        for query, params, namespace, items in self._get_batch_GET_ops_queries(get_ops):
            await cur.execute(query, params)
            rows = cast(list[Row], await cur.fetchall())
            key_to_row = {row["key"]: row for row in rows}
            for idx, key in items:
                row = key_to_row.get(key)
                if row:
                    results[idx] = _row_to_item(
                        namespace, row, loader=self._deserializer
                    )
                else:
                    results[idx] = None

    async def _batch_put_ops(
        self,
        put_ops: Sequence[tuple[int, PutOp]],
        cur: AsyncCursor[DictRow],
    ) -> None:
        queries, embedding_request = self._prepare_batch_PUT_queries(put_ops)
        if embedding_request:
            if self.embedding_config is None:
                # Should not get here since the embedding config is required
                # to return an embedding_request above
                raise ValueError(
                    "Embedding configuration is required for vector operations "
                    f"(for semantic search). "
                    f"Please provide an EmbeddingConfig when initializing the {self.__class__.__name__}."
                )
            query, txt_params = embedding_request
            # Update the params to replace the raw text with the vectors
            vectors = await self.embedding_config["embed"].aembed_documents(
                [param[-1] for param in txt_params]
            )
            queries.extend(
                [
                    (query, (ns, key, value, vector))
                    for (ns, key, value, _), vector in zip(txt_params, vectors)
                ]
            )

        for query, params in queries:
            await cur.execute(query, params)

    async def _batch_search_ops(
        self,
        search_ops: Sequence[tuple[int, SearchOp]],
        results: list[Result],
        cur: AsyncCursor[DictRow],
    ) -> None:
<<<<<<< HEAD
        queries, embedding_requests = self._prepare_batch_search_queries(search_ops)

        if embedding_requests and self.embedding_config:
            embeddings = await self.embedding_config["embed"].aembed_documents(
                [query for _, query in embedding_requests]
            )
            for (idx, _), embedding in zip(embedding_requests, embeddings):
                queries[idx][1][0] = embedding

        for (idx, _), (query, params) in zip(search_ops, queries):
=======
        queries = self._get_batch_search_queries(search_ops)
        for (query, params), (idx, _) in zip(queries, search_ops):
>>>>>>> 98935e1f
            await cur.execute(query, params)
            rows = cast(list[Row], await cur.fetchall())
            items = [
                _row_to_item(
                    _decode_ns_bytes(row["prefix"]),
                    row,
                    loader=self._deserializer,
                    cls=SearchItem,
                )
                for row in rows
            ]
            results[idx] = items

    async def _batch_list_namespaces_ops(
        self,
        list_ops: Sequence[tuple[int, ListNamespacesOp]],
        results: list[Result],
        cur: AsyncCursor[DictRow],
    ) -> None:
        queries = self._get_batch_list_namespaces_queries(list_ops)
        for (query, params), (idx, _) in zip(queries, list_ops):
            await cur.execute(query, params)
            rows = cast(list[dict], await cur.fetchall())
            namespaces = [_decode_ns_bytes(row["truncated_prefix"]) for row in rows]
            results[idx] = namespaces

    @asynccontextmanager
    async def _cursor(
<<<<<<< HEAD
        self, *, pipeline: bool = False
    ) -> AsyncIterator[AsyncCursor[DictRow]]:
        """Create a database cursor as a context manager.

        Args:
=======
        self, conn: AsyncConnection[DictRow], *, pipeline: bool = False
    ) -> AsyncIterator[AsyncCursor[Any]]:
        """Create a database cursor as a context manager.

        Args:
            conn: The database connection to use
>>>>>>> 98935e1f
            pipeline: whether to use pipeline for the DB operations inside the context manager.
                Will be applied regardless of whether the PostgresStore instance was initialized with a pipeline.
                If pipeline mode is not supported, will fall back to using transaction context manager.
        """
<<<<<<< HEAD
        async with _ainternal.get_connection(self.conn) as conn:
            if self.pipe:
                # a connection in pipeline mode can be used concurrently
                # in multiple threads/coroutines, but only one cursor can be
                # used at a time
                try:
                    async with conn.cursor(binary=True, row_factory=dict_row) as cur:
                        yield cur
                finally:
                    if pipeline:
                        await self.pipe.sync()
            elif pipeline:
                # a connection not in pipeline mode can only be used by one
                # thread/coroutine at a time, so we acquire a lock
                if self.supports_pipeline:
                    async with self.lock, conn.pipeline(), conn.cursor(
                        binary=True, row_factory=dict_row
                    ) as cur:
                        yield cur
                else:
                    async with self.lock, conn.transaction(), conn.cursor(
                        binary=True, row_factory=dict_row
                    ) as cur:
                        yield cur
            else:
                async with conn.cursor(binary=True, row_factory=dict_row) as cur:
                    yield cur
=======
        if self.pipe:
            # a connection in pipeline mode can be used concurrently
            # in multiple threads/coroutines, but only one cursor can be
            # used at a time
            async with conn.cursor(binary=True) as cur:
                try:
                    yield cur
                finally:
                    if pipeline:
                        await self.pipe.sync()
        elif pipeline:
            # a connection not in pipeline mode can only be used by one
            # thread/coroutine at a time, so we acquire a lock
            if self.supports_pipeline:
                async with self.lock, conn.pipeline(), conn.cursor(binary=True) as cur:
                    yield cur
            else:
                async with self.lock, conn.transaction(), conn.cursor(
                    binary=True
                ) as cur:
                    yield cur
        else:
            async with conn.cursor(binary=True) as cur:
                yield cur
>>>>>>> 98935e1f

    def batch(self, ops: Iterable[Op]) -> list[Result]:
        return asyncio.run_coroutine_threadsafe(self.abatch(ops), self.loop).result()

    @classmethod
    @asynccontextmanager
    async def from_conn_string(
        cls,
        conn_string: str,
        *,
        pipeline: bool = False,
<<<<<<< HEAD
        min_size: int = 1,
        max_size: Optional[int] = None,
        use_pool: bool = False,
        embedding: Optional[EmbeddingConfig] = None,
=======
        pool_config: Optional[PoolConfig] = None,
>>>>>>> 98935e1f
    ) -> AsyncIterator["AsyncPostgresStore"]:
        """Create a new AsyncPostgresStore instance from a connection string.

        Args:
            conn_string (str): The Postgres connection info string.
            pipeline (bool): Whether to use AsyncPipeline (only for single connections)
<<<<<<< HEAD
            min_size (int): Minimum number of connections when using a pool
            max_size (Optional[int]): Maximum number of connections when using a pool
            use_pool (bool): Whether to use a connection pool
            embedding (Optional[EmbeddingConfig]): Configuration for vector embeddings
=======
            pool_config (Optional[PoolConfig]): Configuration for the connection pool.
                If provided, will create a connection pool and use it instead of a single connection.
                This overrides the `pipeline` argument.
>>>>>>> 98935e1f

        Returns:
            AsyncPostgresStore: A new AsyncPostgresStore instance.
        """
<<<<<<< HEAD
        if use_pool:
=======
        if pool_config is not None:
            pc = pool_config.copy()
>>>>>>> 98935e1f
            async with cast(
                AsyncConnectionPool[AsyncConnection[DictRow]],
                AsyncConnectionPool(
                    conn_string,
<<<<<<< HEAD
                    min_size=min_size,
                    max_size=max_size,
=======
                    min_size=pc.pop("min_size", 1),
                    max_size=pc.pop("max_size", None),
>>>>>>> 98935e1f
                    kwargs={
                        "autocommit": True,
                        "prepare_threshold": 0,
                        "row_factory": dict_row,
<<<<<<< HEAD
                    },
                ),
            ) as pool:
                yield cls(conn=pool, embedding=embedding)
=======
                        **(pc.pop("kwargs", None) or {}),
                    },
                    **cast(dict, pc),
                ),
            ) as pool:
                yield cls(conn=pool)
>>>>>>> 98935e1f
        else:
            async with await AsyncConnection.connect(
                conn_string, autocommit=True, prepare_threshold=0, row_factory=dict_row
            ) as conn:
                if pipeline:
                    async with conn.pipeline() as pipe:
<<<<<<< HEAD
                        yield cls(conn=conn, pipe=pipe, embedding=embedding)
                else:
                    yield cls(conn=conn, embedding=embedding)
=======
                        yield cls(conn=conn, pipe=pipe)
                else:
                    yield cls(conn=conn)
>>>>>>> 98935e1f

    async def setup(self) -> None:
        """Set up the store database asynchronously.

        This method creates the necessary tables in the Postgres database if they don't
        already exist and runs database migrations. It MUST be called directly by the user
        the first time the store is used.
        """
<<<<<<< HEAD
        async with self._cursor() as cur:
            try:
                await cur.execute(
                    "SELECT v FROM store_migrations ORDER BY v DESC LIMIT 1"
                )
                row = await cur.fetchone()
                if row is None:
                    version = -1
                else:
                    version = row["v"]
            except UndefinedTable:
                version = -1
                await cur.execute(
                    """
                    CREATE TABLE IF NOT EXISTS store_migrations (
                        v INTEGER PRIMARY KEY
                    )
                """
                )

            for v, migration in enumerate(
                self.MIGRATIONS[version + 1 :], start=version + 1
            ):
                if isinstance(migration, str):
                    sql = migration
                else:
                    if migration.acondition and not (await migration.acondition(self)):
                        continue

                    sql = migration.sql
                    if migration.params:
                        params = {
                            k: v(self) if v is not None and callable(v) else v
                            for k, v in migration.params.items()
                        }
                        try:
                            sql = sql % params
                        except Exception as e:
                            logger.warning(f"Failed to format migration {v}: {e}")
                            if migration.condition == check_vector_available:
                                self.embedding_config = None
                            continue

                try:
                    await cur.execute(sql)
                    await cur.execute(
                        "INSERT INTO store_migrations (v) VALUES (%s)", (v,)
                    )
                except Exception as e:
                    logger.warning(f"Failed to run migration {v}: {e}")
                    if (
                        not isinstance(migration, str)
                        and migration.condition == check_vector_available
                    ):
                        self.embedding_config = None
                    continue
=======
        async with _ainternal.get_connection(self.conn) as conn:
            async with conn.cursor() as cur:
                try:
                    await cur.execute(
                        "SELECT v FROM store_migrations ORDER BY v DESC LIMIT 1"
                    )
                    row = cast(dict, await cur.fetchone())
                    if row is None:
                        version = -1
                    else:
                        version = row["v"]
                except UndefinedTable:
                    version = -1
                    # Create store_migrations table if it doesn't exist
                    await cur.execute(
                        """
                        CREATE TABLE IF NOT EXISTS store_migrations (
                            v INTEGER PRIMARY KEY
                        )
                        """
                    )
                for v, migration in enumerate(
                    self.MIGRATIONS[version + 1 :], start=version + 1
                ):
                    await cur.execute(migration)
                    await cur.execute(
                        "INSERT INTO store_migrations (v) VALUES (%s)", (v,)
                    )
            if self.pipe:
                await self.pipe.sync()
>>>>>>> 98935e1f
<|MERGE_RESOLUTION|>--- conflicted
+++ resolved
@@ -1,13 +1,11 @@
 import asyncio
 import logging
+from collections.abc import AsyncIterator, Iterable, Sequence
 from contextlib import asynccontextmanager
 from typing import (
     Any,
-    AsyncIterator,
     Callable,
-    Iterable,
     Optional,
-    Sequence,
     Union,
     cast,
 )
@@ -19,7 +17,6 @@
 from psycopg_pool import AsyncConnectionPool
 
 from langgraph.checkpoint.postgres import _ainternal
-<<<<<<< HEAD
 from langgraph.store.base import (
     GetOp,
     ListNamespacesOp,
@@ -33,13 +30,7 @@
 from langgraph.store.postgres.base import (
     BasePostgresStore,
     EmbeddingConfig,
-=======
-from langgraph.store.base import GetOp, ListNamespacesOp, Op, PutOp, Result, SearchOp
-from langgraph.store.base.batch import AsyncBatchedBaseStore
-from langgraph.store.postgres.base import (
-    BasePostgresStore,
     PoolConfig,
->>>>>>> 98935e1f
     Row,
     _decode_ns_bytes,
     _group_ops,
@@ -51,7 +42,6 @@
 
 
 class AsyncPostgresStore(AsyncBatchedBaseStore, BasePostgresStore[_ainternal.Conn]):
-<<<<<<< HEAD
     __slots__ = (
         "_deserializer",
         "pipe",
@@ -59,9 +49,6 @@
         "supports_pipeline",
         "embedding_config",
     )
-=======
-    __slots__ = ("_deserializer", "pipe", "lock", "supports_pipeline")
->>>>>>> 98935e1f
 
     def __init__(
         self,
@@ -84,10 +71,7 @@
         self.lock = asyncio.Lock()
         self.loop = asyncio.get_running_loop()
         self.supports_pipeline = Capabilities().has_pipeline()
-<<<<<<< HEAD
         self.embedding_config = embedding
-=======
->>>>>>> 98935e1f
 
     async def abatch(self, ops: Iterable[Op]) -> list[Result]:
         grouped_ops, num_ops = _group_ops(ops)
@@ -108,11 +92,7 @@
         results: list[Result],
         conn: AsyncConnection[DictRow],
     ) -> None:
-<<<<<<< HEAD
         async with self._cursor(pipeline=True) as cur:
-=======
-        async with self._cursor(conn, pipeline=True) as cur:
->>>>>>> 98935e1f
             if GetOp in grouped_ops:
                 await self._batch_get_ops(
                     cast(Sequence[tuple[int, GetOp]], grouped_ops[GetOp]),
@@ -198,7 +178,6 @@
         results: list[Result],
         cur: AsyncCursor[DictRow],
     ) -> None:
-<<<<<<< HEAD
         queries, embedding_requests = self._prepare_batch_search_queries(search_ops)
 
         if embedding_requests and self.embedding_config:
@@ -209,10 +188,6 @@
                 queries[idx][1][0] = embedding
 
         for (idx, _), (query, params) in zip(search_ops, queries):
-=======
-        queries = self._get_batch_search_queries(search_ops)
-        for (query, params), (idx, _) in zip(queries, search_ops):
->>>>>>> 98935e1f
             await cur.execute(query, params)
             rows = cast(list[Row], await cur.fetchall())
             items = [
@@ -241,25 +216,15 @@
 
     @asynccontextmanager
     async def _cursor(
-<<<<<<< HEAD
         self, *, pipeline: bool = False
     ) -> AsyncIterator[AsyncCursor[DictRow]]:
         """Create a database cursor as a context manager.
 
         Args:
-=======
-        self, conn: AsyncConnection[DictRow], *, pipeline: bool = False
-    ) -> AsyncIterator[AsyncCursor[Any]]:
-        """Create a database cursor as a context manager.
-
-        Args:
-            conn: The database connection to use
->>>>>>> 98935e1f
             pipeline: whether to use pipeline for the DB operations inside the context manager.
                 Will be applied regardless of whether the PostgresStore instance was initialized with a pipeline.
                 If pipeline mode is not supported, will fall back to using transaction context manager.
         """
-<<<<<<< HEAD
         async with _ainternal.get_connection(self.conn) as conn:
             if self.pipe:
                 # a connection in pipeline mode can be used concurrently
@@ -275,44 +240,22 @@
                 # a connection not in pipeline mode can only be used by one
                 # thread/coroutine at a time, so we acquire a lock
                 if self.supports_pipeline:
-                    async with self.lock, conn.pipeline(), conn.cursor(
-                        binary=True, row_factory=dict_row
-                    ) as cur:
+                    async with (
+                        self.lock,
+                        conn.pipeline(),
+                        conn.cursor(binary=True, row_factory=dict_row) as cur,
+                    ):
                         yield cur
                 else:
-                    async with self.lock, conn.transaction(), conn.cursor(
-                        binary=True, row_factory=dict_row
-                    ) as cur:
+                    async with (
+                        self.lock,
+                        conn.transaction(),
+                        conn.cursor(binary=True, row_factory=dict_row) as cur,
+                    ):
                         yield cur
             else:
                 async with conn.cursor(binary=True, row_factory=dict_row) as cur:
                     yield cur
-=======
-        if self.pipe:
-            # a connection in pipeline mode can be used concurrently
-            # in multiple threads/coroutines, but only one cursor can be
-            # used at a time
-            async with conn.cursor(binary=True) as cur:
-                try:
-                    yield cur
-                finally:
-                    if pipeline:
-                        await self.pipe.sync()
-        elif pipeline:
-            # a connection not in pipeline mode can only be used by one
-            # thread/coroutine at a time, so we acquire a lock
-            if self.supports_pipeline:
-                async with self.lock, conn.pipeline(), conn.cursor(binary=True) as cur:
-                    yield cur
-            else:
-                async with self.lock, conn.transaction(), conn.cursor(
-                    binary=True
-                ) as cur:
-                    yield cur
-        else:
-            async with conn.cursor(binary=True) as cur:
-                yield cur
->>>>>>> 98935e1f
 
     def batch(self, ops: Iterable[Op]) -> list[Result]:
         return asyncio.run_coroutine_threadsafe(self.abatch(ops), self.loop).result()
@@ -324,83 +267,49 @@
         conn_string: str,
         *,
         pipeline: bool = False,
-<<<<<<< HEAD
-        min_size: int = 1,
-        max_size: Optional[int] = None,
-        use_pool: bool = False,
+        pool_config: Optional[PoolConfig] = None,
         embedding: Optional[EmbeddingConfig] = None,
-=======
-        pool_config: Optional[PoolConfig] = None,
->>>>>>> 98935e1f
     ) -> AsyncIterator["AsyncPostgresStore"]:
         """Create a new AsyncPostgresStore instance from a connection string.
 
         Args:
             conn_string (str): The Postgres connection info string.
             pipeline (bool): Whether to use AsyncPipeline (only for single connections)
-<<<<<<< HEAD
-            min_size (int): Minimum number of connections when using a pool
-            max_size (Optional[int]): Maximum number of connections when using a pool
-            use_pool (bool): Whether to use a connection pool
-            embedding (Optional[EmbeddingConfig]): Configuration for vector embeddings
-=======
             pool_config (Optional[PoolConfig]): Configuration for the connection pool.
                 If provided, will create a connection pool and use it instead of a single connection.
                 This overrides the `pipeline` argument.
->>>>>>> 98935e1f
+            embedding (Optional[EmbeddingConfig]): The embedding config.
 
         Returns:
             AsyncPostgresStore: A new AsyncPostgresStore instance.
         """
-<<<<<<< HEAD
-        if use_pool:
-=======
         if pool_config is not None:
             pc = pool_config.copy()
->>>>>>> 98935e1f
             async with cast(
                 AsyncConnectionPool[AsyncConnection[DictRow]],
                 AsyncConnectionPool(
                     conn_string,
-<<<<<<< HEAD
-                    min_size=min_size,
-                    max_size=max_size,
-=======
                     min_size=pc.pop("min_size", 1),
                     max_size=pc.pop("max_size", None),
->>>>>>> 98935e1f
                     kwargs={
                         "autocommit": True,
                         "prepare_threshold": 0,
                         "row_factory": dict_row,
-<<<<<<< HEAD
-                    },
-                ),
-            ) as pool:
-                yield cls(conn=pool, embedding=embedding)
-=======
                         **(pc.pop("kwargs", None) or {}),
                     },
                     **cast(dict, pc),
                 ),
             ) as pool:
-                yield cls(conn=pool)
->>>>>>> 98935e1f
+                yield cls(conn=pool, embedding=embedding)
         else:
             async with await AsyncConnection.connect(
                 conn_string, autocommit=True, prepare_threshold=0, row_factory=dict_row
             ) as conn:
                 if pipeline:
                     async with conn.pipeline() as pipe:
-<<<<<<< HEAD
                         yield cls(conn=conn, pipe=pipe, embedding=embedding)
                 else:
                     yield cls(conn=conn, embedding=embedding)
-=======
-                        yield cls(conn=conn, pipe=pipe)
-                else:
-                    yield cls(conn=conn)
->>>>>>> 98935e1f
 
     async def setup(self) -> None:
         """Set up the store database asynchronously.
@@ -409,7 +318,6 @@
         already exist and runs database migrations. It MUST be called directly by the user
         the first time the store is used.
         """
-<<<<<<< HEAD
         async with self._cursor() as cur:
             try:
                 await cur.execute(
@@ -465,36 +373,4 @@
                         and migration.condition == check_vector_available
                     ):
                         self.embedding_config = None
-                    continue
-=======
-        async with _ainternal.get_connection(self.conn) as conn:
-            async with conn.cursor() as cur:
-                try:
-                    await cur.execute(
-                        "SELECT v FROM store_migrations ORDER BY v DESC LIMIT 1"
-                    )
-                    row = cast(dict, await cur.fetchone())
-                    if row is None:
-                        version = -1
-                    else:
-                        version = row["v"]
-                except UndefinedTable:
-                    version = -1
-                    # Create store_migrations table if it doesn't exist
-                    await cur.execute(
-                        """
-                        CREATE TABLE IF NOT EXISTS store_migrations (
-                            v INTEGER PRIMARY KEY
-                        )
-                        """
-                    )
-                for v, migration in enumerate(
-                    self.MIGRATIONS[version + 1 :], start=version + 1
-                ):
-                    await cur.execute(migration)
-                    await cur.execute(
-                        "INSERT INTO store_migrations (v) VALUES (%s)", (v,)
-                    )
-            if self.pipe:
-                await self.pipe.sync()
->>>>>>> 98935e1f
+                    continue